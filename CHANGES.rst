--- conflicted
+++ resolved
@@ -21,13 +21,9 @@
 * Update Ginga hooks
 * Enable archiving/loading sensitivity function
 * Add new cosmic ray algorithms for coadding (especially pairs of spectra)
-<<<<<<< HEAD
+* Added support for TNG+Dolores long slit spectrograph
 * Removed several pieces of cython code
 * Updated slit trace algorithm
-=======
-* Added support for TNG+Dolores long slit spectrograph
-
->>>>>>> 7db1b672
 
 0.7 (2017-02-07)
 ----------------
