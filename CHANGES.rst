1.6.1dev
--------

- Introduces pypeit_parse_calib_id script
- Throw a warning if the chosen spectrograph has a header which does not match expectation
- Pypeit can now read (currently for Keck DEIMOS only) the list of arc lamps from
  the header and use it for wavelength calibration.
- Allow one to restrict the wavelength range of the arxiv template
- Set DEMIOS FWHM default to 10 pixels
<<<<<<< HEAD
- Implements new Mark4 detector for Keck/LRISr  (aka keck_lris_red_mark4)
=======
- Fixed a bug in HolyGrail that did not allow for sigdetect and rms_wavelength to be
  slit dependent lists.
>>>>>>> 5ba5e27a


1.6.0 (1 Oct 2021)
------------------

- Modifications to reduce header crashes
- Added `image_proc.rst` doc, which includes a table with the primary parameters
  that affect the control flow of the image processing.
- Added exptime and units to the PypeItImage data model.
- Made bias subtraction available to the dark image processing (i.e., if people
  request bias subtraction for darks, the bias needs to be passed).  Similarly,
  added dark to the buildimage calls in get_arc and get_tiltimage.
- Streamlining of the operations in pypeit.core.flat.flatfield.
- Digitization noise no longer added to readnoise calculation by default.
- Include "processing error" in error budget.  Accounts for, e.g., readnoise in
  dark image, etc.
- Include error calculation in overscan subtraction.  The error estimate is the
  standard error in the median, which will be an overestimate for the savgol
  method.
- Allow for pinhole and sky frames in buildimage_fromlist.
- In pypeit.images.rawimage.RawImage:
    - Conversion from ADU to counts is now the first step for all processing.
    - Added an `empirical_rn` parameter that allows the users to use the
      overscan region to estimate the detector readnoise for each image
      processed, and this estimation of the readnoise is now in its own method.
    - Subtraction of the dark is now done after the conversion of the image to
      counts.
    - Dark subtraction is now always performed using the tabulated values for
      each detector.  A warning is thrown if the dark frames are provided and
      the measured dark-current from a dark image is more than 50% different
      from the tabulated value.
    - Whether or not you add the shot noise and a noise floor to the variance
      image are now optional and controlled by parameters in ProcessImagesPar.
    - Changes to default ProcessImagesPar parameters: use_specillum = False for
      all frame types; shot_noise = False and noise_floor = 0 for biases; and
      use_overscan=True, use_biasimage=True, noise_floor=0., and mask_cr=True
      for darks.  Adjustments propagated to individual spectrographs.
    - BPM is not recalculated after applying the flat-field correction because
      it is not longer changed by that function.
    - The code keeps track of the image scaling via the flat-field correction,
      and propagates this to the noise model.
    - Compute and save a "base-level variance" that includes readnoise, dark
      current, and processing error as part of the PypeItImage datamodel.
    - Added `base_var` and `img_scale` to the datamodel of PypeItImage, as well
      as the noise_floor and shot_noise booleans.  All of these are used by
      pypeit.core.procimg.variance_model to construct the error model.
    - Added BADSCALE bit to ImageBitMask to track when flat-field corrections
      are <=0.
- Added `update_mask` and `select_flag` methods to PypeItImage as convenience
  methods used to update and extract information from the fullmask bitmask
  attribute.
- CombineImage now re-calculates the variance model using the stacked estimate
  of the counts instead of propagating the estimates from the individual
  exposures.
- CombineImage performs a masked median when combine_method = 'median', and the
  error is the standard error in the median.
- Simplifies stacking of bits in CombineImage.
- Calculation of the variance in processed images separated into two functions,
  pypeit.core.procimg.base_variance and pypeit.core.procimg.variance_model.
  These replace variance_frame.
- Added a "detectors" doc, and an automatically generated table with relevant
  detector parameters (including the dark current) used for instrument.
- Improved fidelity of bspline timing tests using timeit.
- Added inverse variance images to MasterBias and MasterDark frames so that they
  are available for re-use.

1.5.0 (11 Aug 2021)
-------------------

- Doc updates, including reorganization of the installation doc, fluxing and
  telluric docs, and automatic construction of the package dependencies.
- Add new pixelflat_min_wave parameter below which the mspixelflat is set to 1.
- Add `pypeit_install_telluric` and `pypeit_install_ql_masters` scripts.  The
  latter creates a symlink to the directory with the QL masters that will be
  used if the QL_MASTERS environmental variable does not exist.
- Improved `edgetrace.maskdesign_matching` to always return syncronized traces.
- Pypeit can now deal with dithered observations (only for DEIMOS for now), by
  finding the offset of the observed slitmask from the expected position in the design file.
- There are three options the user can use to find the slitmask offset: bright objects,
  selected slit, or alignment boxes.
- Pypeit run object finding for the alignment boxes but it does not extract them.
- `reduce.run` is now split in two methods: `run_objfind` and `run_extraction`.
- There are now 2 loops over the detectors in `pypeit.reduce_exposure`: the first
  one runs calibrations and object finding for all the detectors and the second one
  runs the extraction. In between the two loops, the slitmask offset is computed.
- A script (`get_telescope_offset`) to determine the telescope pointing offsets is
  added to `pypeit/spectrographs/keck_deimos.py`
- Improve SOAR Goodman fluxing


1.4.2 (06 Jul 2021)
-------------------

- Added a common base class for all scripts
- Script methods now included in Sphinx documentation
- Updated `pypeit.scripts.scriptbase.SmartFormatter` to enable wrapping
  long lines and specify lines with a fixed format using `F|`.
- Made `pypeit.core.telluric.Telluric` subclass from
  `pypeit.datamodel.DataContainer`, and added some basic unit tests.
  This led to some changes in the existing datamodel.
- Made `pypeit.sensfunc.SensFunc` subclass from
  `pypeit.datamodel.DataContainer`, and added some basic unit tests.
  This led to some changes in the existing datamodel.
- Allowed `pypeit.datamodel.DataContainer` parsing methods to used
  pseudonyms for HDU extension names and base classes to read the
  datamodels of subclasses.  Both added new keywords that default to
  previous behavior.
- Moved some functions to avoid circular imports
    - `pypeit.coadd1d.OneSpec` -> `pypeit.onespec.OneSpec`
    - `pypeit.core.coadd.get_wave_grid` ->
      `pypeit.core.wavecal.wvutils.get_wave_grid`
    - `pypeit.core.coadd.sensfunc_weights` ->
      `pypeit.sensfunc.sensfunc_weights`
- Add LDT/DeVeny spectrograph
- Add 6440.25A CdI line (LDT/DeVeny)
- Modify SOAR to read their (truly) raw files
- GMOS doc updates


1.4.1 (11 Jun 2021)
-------------------

- Adds SOAR/Goodman red camera
- Update to Gemini-S telescope info
- Make PypeIt ISO 8160 (more) compliant
- Address an Identify bug
- Add blocking filter to DEIMOS config
- NOT/Alfosc updates
- A pair of fixes for shane_kast_red
- Add NTT EFOSC2 spectrograph
- Add standard stars CD-34241 and CD-329927 to esofil
- Add wavelength solution for keck_lris_red 600/10000
- `pypeit_show_2dspec` shows traces of forced extraction and manual
  extraction with different colors
- Updated docs about extraction and DEIMOS
- Implement multi-detector flexure estimates
- Fix error in variance for numpy fitting routines
- Introduce HOWTO for DEIMOS
- Method for slupring in a standard observed and reduced by WMKO


1.4.0 (23 Apr 2021)
-------------------

- Include a fix for when no edges are detected in `EdgeTraceSet` by
  adding the `bound_detector` parameter.  Most instruments have a
  default of `bound_detector = False` meaning that the code will skip
  processing any detector where no slit edges are found.  Some
  instuments set the default to be `bound_detector = True` because the
  slit edges always or often fall off the edge of the detector (i.e.,
  the detector is fully illuminated).  These instruments are currently
  `mmt_mmirs`, `mmt_bluechannel`, `not_alfosc`, and `shane_kast`; note
  that some `gemini_gmos` data in the DevSuite require
  `bound_detector=True`, as well.
- Improved wavelength template for DEIMOS gratings: 600ZD, 830G.
- Added new ArI, KrI, NeI, XeI arc lines.
- PypeIt can now compute arc line FWHM from the lines themselves. This
  is controlled by a new parset, ``fwhm_fromlines``, which is set to
  False by default, except for DEIMOS.
- Added a development document about the DEIMOS wavelength calibration.
- Limit reduction to detectors 3 and 7 when DEIMOS LVM mask is used
  (other detectors are empty)
- Add `pypeit_obslog` script that simple compiles and prints metadata
  from a set of fits files needed by pypeit to run.
- Change `PypeItSetup.from_file_root` to *require* the output path to
  write the vanilla pypeit file.  If no path is provided, the object is
  instatiated without creating any output.
- Fixed bug in sensitivity function code adressing issue #747. Revamped
  sensitivity function completely to compute zeropoints and throughput.
  Enhanced sensfunc.py QA.
- Added MOSFIRE QL script.
- Added support for VLT/SINFONI K 25mas (0.8x0.8 arcsec FOV) platescale
- Updated docs for differencing imaging sky subtraction.
- Added "sky" frametype for difference imaging sky subtraction
  addressing issue # 1068
- Improved and sped up sensitivity function telluric codes.
- Fixed bugs in ArchiveReid automatic wavelength identification.
- Removed numba dependency.
- Improved pypeit_view_fits script.
- Fixed ginga bugs in display.py and added automatic cuts to show_2dspec
- Added latin hypercube sampler to pypeit.utils which is required for
  differential evolution optimizations.
- Improved GMOS R400 wavelength solution
- Turned off GMOS-S binning restriction
- Add GTC OSIRIS spectrograph
- Updates for docs on adding new spectrographs.  And a bok test
- Added a new ``pypeit_collate_1d`` tool to automatically group 1D
  Spectra from multiple files by group and coadd them.
- PypeIt will now add HISTORY keyword entries to FITS files.
- `use_maskdesign` is turned off for DEIMOS LVM masks
- a new parameter `use_user_fwhm` is added in `ExtractionPar` to allow
  the user to set their preferred fwhm
- Improved `slittrace.assign_maskinfo`
- PypeIt can now force extractions of DEIMOS non detected objects at the
  location expected from slitmask design.
- SpecObj and SlitTrace datamodel versions updated

1.3.3 (24 Feb 2021)
-------------------

- (Hotfix) Command-line argument bug in `pypeit_coadd_1dspec` script.
- (Hotfix) Bug fix in `pypeit_obslog` script.
- (Hotfix) X-Shooter bits


1.3.2 (08 Feb 2021)
-------------------

- (Hotfix) Bug in content type of README file that prevented upload to
  PyPI

1.3.1 (01 Feb 2021)
-------------------

- pypeit_chk_wavecalib script
- Option to limit channels shown for pypeit_show_2dspec
- sigdetect on in full_template
- Added new ArI, ArII lines
- Improved 1Dfit QA
- Final wavelength template for DEIMOS 900ZD
- Fix a bug in `pypeit/core/arc.py` and `pypeit/core/wavecal/autoid.py` due
  to the padding to the arc frames
- Added a new XeI line
- Turn off sigma clipping for DEIMOS arc frames.
- Refactor setup.py to use setup.cfg to define package configuration
- Refactor version handling to use setuptools_scm to grab version info from git tags
- Add support for testing within isolated environments via tox
- Refactor CI to use tox to run tests
- Add cron-scheduled tests to CI
- Add tests to CI to cover macos, windows, and conda installations
- Refactor wrapper scripts in bin/ to be entry_points defined in setup.cfg
- Deprecate check_requirements now that dependencies are handled by the installation



1.3.0 (13 Dec 2020)
-------------------

- DATE-OBS, UTC, AMPMODE, and MOSMODE added to metadata for DEIMOS, and
  the first three are now included in the auto-generated pypeit files.
- DEIMOS AMPMODE is now included in the list of metadata used to
  determine the DEIMOS configuration (setup).
- Frames ignored by
  `pypeit.metadata.PypeItMetaData.unique_configurations` used to
  establish the unique configurations are now set by
  `pypeit.spectrographs.spectrograph.Spectrograph.config_independent_frames`.
  These default to 'bias' and 'dark' frames.
- `pypeit.spectrographs.spectrograph.Spectrograph.config_independent_frames`
  can also return a *single* keyword selecting the metadata column used
  to match these frames to a given configuration.  For DEIMOS, this is
  used to match bias and dark frames to a configuration observed on the
  same date.  Currently these frames can only be set to a single
  configuration.
- Added `pypeit.metadata.PypeItMetaData.clean_configurations` that
  ignores frames that cannot be reduced by pypeit, as set by
  `pypeit.spectrographs.spectrograph.Spectrograph.valid_configuration_values`.
  For DEIMOS, this is used to ignore frames that are taken in
  direct-imaging mode or using anything except the B amplifier to read
  the data.  The ignored frames are removed from the metadata table
  (`fitstbl`).
- `update_docs` script now builds the html as well as the api rst files.
  It also prints a pass/fail comment.
- Added tests to `pypeit/tests/test_setups.py` to test that PypeIt
  correctly and automatically identifies frames from multiple DEIMOS
  configurations and that `pypeit.pypeitsetup.PypeItSetup` correctly
  produces separate pypeit files for each configuration.
- Added a development document reporting that PypeIt now satisfies the
  `PD-3` requirement Keck outlined for the DEIMOS PypeIt pipeline.
- Building the docs now dynamically generates an example pypeit and
  sorted file for inclusion in the PypeIt documentation.
- The setup block is now a simple listing of the keywords and values
  used to identify the instrument configuration.
- Refactor identify GUI and improve its docs
- Modest refactoring of templates.py
- Construction of wavelength arxiv files for DEIMOS 1200B and blue 1200G
- Pypeit now adds DEIMOS slits that are expected from the slitmask design
  but not found in the tracing process.
- PypeIt now flags as “BOXSLT” DEIMOS slits that are expected to be
  alignment boxes from slitmask design.
- Added a table with DEIMOS slitmask design and objects info to the
  SlitTraceSet datamodel
- Add support for MMTO Blue Channel Spectrograph
- Add GitHub Actions CI workflow
- Incorporates a procedure to enable GMOS Nod and Shuffle observations
- New GMOS wavelength solutions
- Remove Travis CI config
- General housecleaning of spectrographs
    - Documentation improvements
    - Dynamically builds table of available spectrographs; see
      `pypeit.spectrographs.available_spectrographs`
    - `pypeit.defs` is now deprecated
    - Removed usage from `pypeit.pypmsgs` and moved it to `run_pypeit.py`
    - Many Spectrograph instance attributes are now class attributes; in
      particular, previous instance attribute `spectrograph` is now `name`.
    - Added class attributes that set if the spectrograph is supported and any
      comments for the summary table.
    - `default_pypeit_par` is now a class method, which allows the name of the
      spectrograph to be defined in a single place
    - Valid spectrographs are no longer checked by
      `pypeit.par.pypeitpar.ReduxPar`.  This caused a circular import in the
      new strucuture.  The parameter `par['rdx']['spectrograph']` is virtually
      always checked by `load_spectrograph`, so I don't think this is a
      problem.
- Kastr 300 grating solutions
- Hotfix to include the solutions!
- Improved DEIMOS slitmask design matching
- Assign RA/DEC to DEIMOS extractions
- DEIMOS object RA, Dec, and name returned when running `pypeit_show_1d --list` and saved in
  the .txt file with the list of 1d spectra.
- DEIMOS object name and `maskdef_id` visible in ginga when running `pypeit_show_2d`
- Fix sigma clipping bug!

1.2.0 (15 Oct 2020)
-------------------

- Frame-typing tweaks for DEIMOS
    - Exposure-time ranges removed
    - All frame types now key off OBSTYPE
- Added more detail on citation policy to main page on readthedocs
- Added docs for BitMasks
- Altered scripts interface to allow for dynamically making the help doc
  files
- full spatial/spectral flexure and heliocentric corrections implemented
  for IFU reductions
- optimal weights in datacube generation
- Docs for skysub, extraction, flat fielding
- New skysub options for masking and suppressing local
- Added `pypeit/core/convert_DEIMOSsavfiles.py` to convert .sav files
  into fits files
- Added "amap" and "bmap" fits files in
  `pypeit/data/static_calibs/keck_deimos/` for DEIMOS optical model
- Added `pypeit/core/slitdesign_matching.py` and `maskdesign_matching`
  to `EdgeTraceSet`
- Added ParSet for switching ON the slit-mask design matching. Default
  is ON for `keck_deimos`
- Pypeit registers `maskdef_id` in SlitTraceSet if instrument is
  `keck_deimos`
- Fix assignment bug in fitting bspline

1.1.1 (10 Sep 2020)
-------------------

- (Hotfix) Fluxing doc edits
- (Hotfix) Fix sdist pip installation

1.1.0 (8 Sep 2020)
------------------

- Fixed a bug for IR reductions for cases where only negative object
  traces are identified.  These were accidentally being written to the
  spec1d file.
- Fixed a bug fixes a bug in full_template wavelength reidentification
  for situations where extreme wavelength coverage slits results in
  reidentification with a purely zero-padded array.
- Fixed a bug fixes a bug in full_template wavelength reidentification
  for situations where extreme wavelength coverage slits results in
  reidentification with a purely zero-padded array.
- Fixed another such bug arising from these zero-padded arrays.
- (Hotfix) Deal with chk_calibs test
- Script to generate combined datacubes for IFU data.
- Changed numpy (> 1.18.0) and scipy (> 1.4.0) version requirements
- Allow show2d_spec, chk_edges, chk_flats to load older Spec2DObj
  datamodel versions
- Implemented a plugin kindly provided by the ginga developers to
  display images with a secondary wavelength image WCS.
    - Removes dependency on @profxj's ginga fork, and avoids a bug when
      using WCS image registration in that fork.
    - `pypeit/ginga.py` moved to `pypeit/display/display.py` and ginga
      plugin added to `pypeit/diplay` directory.
    - ginga plugin registered as an entry point in `setup.py`
    - Added a script to check that the plugins are all available.
    - Installation docs updated.  Both `ginga` and `linetools` are now
      installed via pip.
- Deprecated `pypeit/debugger.py` and `pypeit/data/settings`
- Removed h5py as a dependency
- `linetools` is now listed in `pypeit/requirements.txt` until I can
  check if it still causes readthedocs to fail...
- Modify Spec2DObj 2D model for float32 images
- `pypeit.tracepca.TracePCA` and `pypeit.edgetrace.EdgeTraceSet` now
  subclass from `pypeit.datamodel.DataContainer`
- Refactor WaveCalib into a DataContainer
- Refactor fitting + PypeItFit DataContainer
- Coadd2D bug fixes
- Coadd2D without spec1d files
- Coadd2D offsets
- Some Coadd2D docs
- Manual extraction
- Improve LBT/LUCI
- Add MMT/MMIRS
- QL script for Keck/MOSFIRE (beta version)
- Correct det bug in keck_lris
- Modifications to allow for flailing LRISr detector
- Modifications for parse LRIS LAMPS prior to 2010 upgrade
- Added support for P200/DBSP and P200/TripleSpec

1.0.6 (22 Jul 2020)
-------------------

- (Hotfix) Deal with wavecalib crash
- Fix class and version check for DataContainer objects.
- Script to check for calibration files
- No longer require bias frames as default for DEIMOS
- Implement grism19 for NOT/ALFOSC
- Introduced another parameter used to identify box slits, as opposed to
  erroneous "slits" found by the edge tracing algorithms.  Any slit that
  has `minimum_slit_length < length < minimum_slit_length_sci` is
  considered a `BOXSLIT`, any slit with `length < minimum_slit_length`
  is considered a `SHORTSLIT`; the latter are always ignored.
- Introduced order matching code into EdgeTraceSet.
    - This helps fix an issue for GNIRS_10L caused by the orders
      shifting.
    - Introduces two paramters in `EdgeTraceSetPar` to assist the
      matching: `order_match` and `order_offset`
    - Echelle spectrographs should now always have `ech_order` defined
      in the SlitTraceSet object.
    - Removes the need for `Spectrograph.slit2order` and
      `Spectrograph.order_vec`.  Changes propagated, primarily in
      `wavecalib.py`, `autoid.py`, and `reduce.py`.
- Adds in Keck/LRISr with the original detector
- Adds in Keck/LRISb with the FITS format

1.0.5 (23 Jun 2020)
-------------------

- Add median combining code
- Make biasframes median combine by default
- Implemented IFU reduction hooks
- KCWI reduction complete up to spec2D frames
- Implemented new flatfield DataContainer to separate pixelflat and
  illumflat

1.0.4 (27 May 2020)
-------------------

- Add a script (pypeit_flux_setup) for creating fluxing, coadd1d and
  tellfit pypeit files
- Add telluric fitting script, pypeit_tellfit

1.0.3 (04 May 2020)
-------------------

- Add illumflat frametype
- Enable dark image subtraction
- Refactor of Calibrations (remove cache, add get_dark)
- Enable calibration-only run
- Clean up flat, bias handling
- Make re-use masters the default mode of run_pypeit
- Require Python 3.7
- Fixed a bug in NIRES order finding.
- Add NOT/ALFOSC
- Fluxing docs
- Fix flexure and heliocentric bugs
- Identify GUI updates

1.0.2 (30 Apr 2020)
-------------------

- Various doc hotfixes
- wavelength algorithm hotfix, such that they must now generate an entry
  for every slit, bad or good.

1.0.1 (13 Apr 2020)
-------------------

- Various hot fixes

1.0.0 (07 Apr 2020)
-------------------

- Replaces usage of the `tslits_dict` dictionary with
  `pypeit.slittrace.SlitTraceSet` everywhere.  This `SlitTraceSet`
  object is now the main master file used for passing around the slit
  edges once the edges are determined by `EdgeTraceSet`.
- Removes usage of `pypeit.pixels.tslits2mask` and replaces it with
  `pypeit.slittrace.SlitTraceSet.slit_img`.
- Significant changes to flat-fielding control flow.
    - Added `rej_sticky`, `slit_trim`, `slit_pad`, `illum_iter`,
      `illum_rej`, `twod_fit_npoly` parameters to FlatFieldPar.
    - Illumination flat no longer removed if the user doesn't want to
      apply it to the data.  The flat was always created, but all that
      work was lost if the illumination correction wasn't requested.
    - Replaced tweak edges method with a more direct algorithm.
    - `pypeit.core.flat.fit_flat` moved to
      `pypeit.flatfield.FlatField.fit`.
- Reoriented trace images in the `EdgeTraceSet` QA plots.  Added the
  sobel image to the ginga display.
- Added `bspline_profile_qa` for generic QA of a bspline fit.
- Eliminate MasterFrame class
- Masks handled by a DataContainer
- Move DetectorPar into a DataContainer (named DetectorContainer) which
  enables frame-level construction
- Advances to DataContainer (array type checking; nested DataContainers;
  to_master_file)
- Dynamic docs for calibration images
- Every calibration output to disk is help within a DataContainer,
  separate from previous classes.  Exception is WaveCalib (this needsd a
  fit DataContainer first)
- Substantial refactoring of Calibrations
- Add MDM OSMOS spectrograph
- Moved pypeit.core.pydl.bspline into its own module, `pypeit.bspline`
- Introduced C backend functions to speed up bspline fitting
    - now require `extension_helpers` package to build pypeit and
      necessary files/code in `setup.py` to build the C code
    - C functions will be used by default, but code will revert to pure
      python, if there's some problem importing the C module
    - Added tests and pre-cooked data to ensure identical behavior
      between the pure python and C functions.
- Moved some basis function builders to pypeit.core.basis
- Release 1.0 doc
- Lots of new docs
- pypeit_chk_2dslits script
- DataContainer's for specobj, bspline
- Introduction of Spec2DObj, AllSpec2DObj, and OneSpec (for Coadd1D)
- Added bitmask to SlitTraceSet
- Introduced SlitTraceSet.spat_id and its usage throughout the code
- Spatial flexure corrections
    - Significant refactor of flatfield.BuildFlatField.fit()
    - Spatial flexure measuring code
    - PypeItPar control
    - Modifications to SlitTraceSet methods
    - Illumflat generated dynamically with different PypeIt control
    - waveimage generated dynamicall and WaveImage deprecated
- Moved RawImage into ProcessRawImage and renamed the latter to the
  former
- Continued refactoring of Calibrations
- Initial code for syncing SpecObjs across exposures
- Option to ignore profile masking during extraction
- Additional code in DataContainer related to MasterFrames
- Eliminated WaveImage
- Updates to QL scripts
- Lots of new tests



0.13.2 (17 Mar 2020)
--------------------

- Added PypeIt identify GUI script for manual wavelength calibration
- Add bitmask tests and print bitmask names that are invalid when
  exception raised.
- Parameter set keywords now sorted when exported to an rst table.
- Enable user to scale flux of coadded 1D spectrum to a filter magnitude
- Hold RA/DEC as float (decimal degrees) in PypeIt and knock-on effects
- Add more cards to spec1d header output
- Fixes a few sensfunc bugs
- Added template for LRIS 600/7500
- Deal with non-extracted Standard
- docs docs and more docs
- A QA fix too

0.13.1 (07 Mar 2020)
--------------------

- Missed a required merge with master before tagging 0.13.0.

0.13.0 (07 Mar 2020)
--------------------

- Refactored sensitivity function, fluxing, and coadding scripts and
  algorithms.
- Added support for additional near-IR spectrographs.
- Restrict extrapolation in tilt fitting
- Implemented interactive sky region selection

0.12.3 (13 Feb 2020)
--------------------

- Implemented DataContainer
- Added fits I/O methods
- Implemented SlitTraceSet
- Setup of `pypeit.par.pypeitpar` parameter sets should now fault if the
  key is not valid for the given parameter set.  NOTE: The check may
  fail if there are identical keys for different parameter sets.
- Modification to add_sobj() for numpy 18

0.12.2 (14 Jan 2020)
--------------------

- Introduces quick look scripts for MOS and NIRES
- Bumps dependencies including Python 3.7
- Modest refactoring of reduce/extraction/skysub codes
- Refactor of ScienceImage Par into pieces
- Finally dealt with 'random' windowing of Shane_kast_red
- Dynamic namp setting for LRISr when instantiating Spectrograph

0.12.1 (07 Jan 2020)
--------------------

- Hotfixes: np.histogram error in core/coadd1d.py, np.linspace using
  float number of steps in core/wave.py, and sets numpy version to 1.16

0.12.0 (23 Dec 2019)
--------------------

- Implemented MOSFIRE and further implemented NIRSPEC for Y-band
  spectroscopy.
- Fixed bug in coadd2d.
- Add VLT/FORS filters to our database
- Improved DEIMOS frame typing
- Brings Gemini/GMOS into the suite (R400)
- Also an important change for autoid.full_template()
- Fixed trace extrapolation, to fix bugs in object finding. Tweaks to
  object finding algorithm.
- Major improvements to echelle object finding.
- Improved outlier rejection and coefficient fitting in pca_trace
- Major improvements to coadd routines in coadd1d
- Introduced telluric module and telluric correction routines
- Implemented tilt image type which is now a required frame type
- Streamlined and abstracted echelle properties and echelle routine in
  spectrograph classes.
- Revamped 2-d coadding routines and introduced 2-d coadding of
  MultiSlit data
- Improved ginga plotting routines.
- Fixed bug associated with astropy.stats.sigma_clipped_stats when
  astropy.stats.mad_std is used.
- Refactor BPM generation
- Merge raw_image loading with datasec_img and oscansec_img generation
- Sync datasec_img to image in ProcessRawImage
- Started (barely) on a path to having calibration images in counts and
  not ADU
- Refactors GMOS for get_rawimage method
- Enables GMOS overscan subtraction
- Adds R400 wavelength solution for old E2V chip
- Revises simple_calib() method for quick and dirty wavelength
  calibration
- Adds a related show_wvcalib script
- Changes to ech_combspec to better treat filenames
- Fixed bug when bias was set to 'force' which was not bias subtracting
- Implemented changes to vlt_xshooter_nir to now require darks taken
  between flats
- Made flat fielding code a bit more robust against hot pixels at edge
  of orders
- Added pypeit_chk_flat script to view flat images
- Refactored image objects into RawImage, ProcessRawImage, PypeItImage,
  BuildImage
- Moved load() and save() methods from MasterFrame to the individual
  calibration objects
- Converted ArcImage and FlatImages into counts
- Added code to allow for IVAR and RN2 image generation for calibs
- Added several from_master_file() instantiation methods
- Use coadd2d.weighted_combine() to stack calibration images
- Major refactor of slit edge tracing
- Added 'Identify' tool to allow manual identification and calibration
  of an arc spectrum
- Added support for WHT/ISIS
- Added 'Object Tracing' tool to allow interactive object tracing
- Added code of conduct
- Deprecated previous tracing code: `pypeit.traceslits` and
  `pypeit.core.trace_slits`, as well as some functions in
  `pypeit.core.extract` that were replaced by
  `pypeit.core.moment.moment1d` and functions in `pypeit.core.trace`.
- PCA now saved to MasterEdges file; added I/O methods
- Improved CuAr linelists and archives for Gemini wavelength solutions
- New data model for specobj and specobsj objects (spec1d)
- Started some improvements to Coadd2D, TBC
- Allow for the continuum of the arc image to be modeled and subtracted
  when tracing the line-centroid tilts
- Include a mask in the line detection in extracted central arc spectrum
  of each slit/order.  For VLT XShooter NIR, this was needed to ensure
  the sigma calculation didn't include the off-order spectral positions.
- Added a staticmethed to :class:`pypeit.edgetrace.EdgeTraceSet` that
  constructs a ``tslits_dict`` object directly from the Master file.

0.11.0.1
---------

- Add DOI

0.11.0 (22 Jun 2019)
--------------------

- Add magellan_mage, including a new ThAr linelist and an archived
  solution
- Polish several key echelle methods
- Modify create_linelist to default to vacuum
- Update Xshooter, NIRES, and GNIRS
- Refactor ProcessImages into ProcessRawImage, PypeItImage,
  CalibrationImage, ScienceImage, and ImageMask
- Refactor ScienceImage into SciImgStack
- Fix arc tilts bug
- Started an X-Shooter doc and introduced a [process][bias] parameter
- Modified processing steps for bias + overscan subtraction
- Started notes on how to generate a new spectrograph in PypeIt
- Refactoring of reduce to take a ScienceImage object for the images and
  the mask
- Updates to many spectrograph files to put datasec, oscansec in the raw
  frame
- Add find_trim_edge and std_prof_nsigma parameters
- A bit of tuning for MagE
- Fixes for Echelle in fluxspec
- Writes a chosen set of header cards to the spec1D and coadd files
- Updates for FORS2
- Introduced new coadd1d module and some new coadd functinality.
- modified interface to robust_polyfit_djs, robust_optimize, and
  djs_reject.
- Added utility routine cap_ivar for capping the noise level.
- Fixed a bug in optimal extraction which was causing hot pixels when a
  large fraction of the pixels on the object profile were masked.
- Major bug fixes and improvements to echelle object finding. Orders
  which did not cover the entire detector were not being treated
  properly.

0.10.1 (22 May 2019)
--------------------

- Minor bug fix to allow for `None` exposure times when typing frames.

0.10.0 (21 May 2019)
--------------------

- Enable PyPI
- Streamline some of the instantiation at the beginning of
  PypeIt.__init__.
    - Moves the call to default_pypeit_par into config_specific_par.
    - Adds a finalize_usr_build() function to PypeItMetaData to
      consolidate the few opaque steps when finishing the meta data
      build.
- Hack for Kastr
- Turn on Shane Kastb grism wavelength solutions (not tested)
- Started splitting Arc Line Templates Notebook into pieces
- Allows for slice like syntax when defining calibration groups.
- Introduce 'tilt' frame type.  Not used yet.  Everything that's typed
  as an 'arc' is now also typed as a 'tilt'.
- Use matplotlib 'agg' backend to the top-level `__init__.py` to allow
  for running the code under a screen; may need a better approach.
- Numerous doc and style fixes
- Add `master_type` to `MasterFrame` (and derived classes), which is
  used to set the name of the master frame output file.
- Significant edits to `MasterFrame` to streamline IO for derived
  classes.  Lead to significant changes to `Calibrations`.
- Main paths now set in `PypeIt`.
- Allow `connect_to_ginga` to start up the ginga viewer.
- Add a pytest `skipif` that checks if the Cooked directory exists in
  the dev-suite.  Use this to run the tests that only need the raw image
  data or don't need the dev-suite at all.
- Move wavelength calibration save/load out of `pypeit.wavecalib` into
  `pypeit.core.wavecal.waveio.py`
- Rename default directory for calibration masters to `Masters` and
  removed inclusion of spectrograph name.
- Fix oscan sec in read_lris()
- Fix bad return in tracewave.tilts_find_lines()
- Several doc edits
- Fix handling of maskslits
- Fix flexure crashing
- Change `pypeit.spectrographs.spectrograph.get_image_section` to
  *always* return the sections ordered spectral then spatial to match
  the PypeIt convention to match how binning is returned.  Propagated to
  get_datasec_img.
- Changed all functions related to binning to ensure that binning is
  always ordered spectral vs. spatial with the PypeIt convention that
  images have shape (nspec,nspat).  Includes associated documentation.
- Allow `pypeit.bitmask.BitMask` and `pypeit.par.parset.ParSet` to save
  and load from fits file headers.
- Force BitMask definitions in framematch.py and processimages.py to use
  and OrderedDict.  They need to be an OrderedDicts for now to ensure
  that the bits assigned to each key is always the same. As of python
  3.7, normal dict types are guaranteed to preserve insertion order as
  part of its data model. When/if we require python 3.7, we can remove
  this (and other) OrderedDict usage in favor of just a normal dict.
- Changed default for add and rm slits parameters.
- Doc improvements and removal of old, commented methods.
- Edited function that replaces bad columns in images and added tests.
- Added `pypeit.io` with routines to:
    - manipulate `numpy.recarray` objects and converting them into
      `astropy.fits.BinTableHDU` objects.
    - gzip compress a file
    - general parser to pull lists of items from fits headers
- Added metadata to `MasterFrame` objects written to fits files.
- Added `'observed'` option for wavelength reference frame that skips
  any relative motion corrections.

0.9.3 (28 Feb 2019)
-------------------
- Fixed a bug that was introduced when the binning was switched to the
  PypeIt convention.
- Fixed a bug whereby 2d images were not being saved if no objects were
  detected.
- Revamped the naming convention of output files to have the original
  filename in it.

0.9.2 (25 Feb 2019)
-------------------

- Many doc string updates in top level routines (not core)
- Updates to install and cookbook docs
- Continued the process of requiring spectrograph and par in each base
  class
- More doc + cleaning at top level, e.g. base classes
- Eliminates BPM base class
- Hot fix for flatfield;  illumflat was getting divided into the
  pixelflatnrm image
- Implementation of 2d coadds including a script to perform them.
- Fixed bug in extract.fit_profile that was introduced when implementing
  2d coadds
- Polynomial order for object finding is now part of parset.
- Improved X-shooter object tracing by increasing order.
- Improved determination of threshold determination regions for object
  finding.
- Added S/N floor to ivar determination for image procing.
- Reworked master output for traceslits
- Fixed a bug associated with binned images being proc'd incorrectly.
- Fixed master_key outputs in headers to deal with different detectors.
- Modify -c in pypeit_setup to require a setup (or all) be specified
  when writing, e.g. 'all' or 'A,C'
- Generated a new spectrograph child for LRISr in long-slit read-out
  mode (only 2 amps, 1 per detector)
- Require astropy >=3.1  [required for coadding at the least]
- Fixed a circular import which required move qa from wavecal into
  autoid.
- Fixed a bug in LRIS-R that spectrograph which was not using binning
  for wavelength fwhm.
- Updated docs on add/rm slits.
- Fixed and tuned up fluxing script and fluxing routines.
- Introduce sky_sigrej parameter
- Better handling of ManualExtraction
- Add template for LRISr 600/5000 wavelengths
- PYDL LICENSE and licenses folder
- Updates for new Cooked (v1.0)

0.9.1 (4 Feb 2019)
------------------

- Move write method for sensitivity function
- Modify I/O for detnum parameter
- Modify idx code in SpecObj
- Fixed a bug on datatype formatting
- Reworked masteframe and all base classes to be more homogenous so that
  one only ever overloads the save_master and load_master methods.
- Many changes fixes wavecal/autoid.py to make the lines being used
  explicitly clear. This fixed many bugs in the the wavelength fitting
  that were recently introduced.
- Introduced reidentification algorithm for wavelengths and many
  associated algorithms. Reidentification is now the default for
  x-shooter and NIRES. Other changes to the wavelength interface and
  routines to make them more compatible with echelle.
- Tweaked LA cosmics defaults. Add instrument specific parameters in
  spectrograh classes along with routines that check binning and decide
  on best params for LRIS-RED
- Now updating cosmic ray masking after each global sky subtraction
- Major developments for echelle functionality, including object
  wavelengths, and reduction control flow.
- Introduced wavemodel.py to simulate/extract/ID sky and ThAr spectral
  emission lines.
- Significant refactor of tracing slit/edge orders and new docs+tests
- Changed back BPM image to be aligned with datasec *not* the raw image
  shape (without trimming)
- Renabled ability to add user supplied slits
- Miscellaneious echelle-related advances
- PNGs of X-Shooter fits
- Sped up trace plotting in ginga
- Fussed again with how time is handled in PypeIt.  Hopefully the last
  time..
- dispaxis renamed specaxis and dispflip to specflip
- Lots of VLT/X-Shooter development
- Removed a number of files that had been mistakingly added into the
  repo
- Now running on cooked v=0.92
- Allow for multiple paths to be defined in the pypeit file
- Changed the procedure used to identify instrument configurations and
  identify which frames to use when calibrating science exposures.
- Added configurations, calibration groups, and background index to
- Total revamp of Tilts. Arc line tracing significantly improved.
- Fixes to trace_crude_init, trace_fweight, and trace_gweight.
- Many other small bug fixes and modifications particularly in the
  fitting routines.
- Lots of development related to echelle functionality.
- Major enhancements to fitting routines (in utils)
- Make GMOS south works and update OH line lists, and also add LBT/MODS.
- Introduce calib groups
- Removes setup designation.  Largely replaced with master_key
- Refactor Calibrations class to handle new calib groups
- Refactor QA to handle new calib groups
- Refactor tests to handle new calib groups
- Pushed pieces of run_pypeit into the PypeIt class
- Removed future as a dependency
- Change point step size to 50 pixels in show_slits and show_trace for
  major speed up
- Implemented difference imaging for near-IR reductions for both
  Multislit and Echelle
- Fixed a bug in echelle object finding algorithm.
- Fixed bug in object finding associated with defining the background
  level for bright telluric standards and short slits.
- Implemented using standard stars as crutches for object tracing.
- Reworked the implementation of reuse_masters in the PypeIt class and
  in the Calibrations class.
- New behavior associated with the -o overwrite feature in run_pypeit.
  User prompting feature has been disabled. Existing science files will
  not be re-created unless the -o option is set.
- Fixed a bug where local sky subtraction was crashing when all the
  pixels get masked.
- Nearly resurrected simple_calib
- New method to build the fitstbl of meta data
- Refactor handling of meta data including a data model defining core
  and additional meta data
- Replaces metadata_keys with pypeit_file_keys for output to PypeIt file
- Updates new metadata approach for VLT, Keck, Lick, Gemini instruments
- Remove PypeItSetup call from within PypeIt
- Remove lacosmic specific method in Spectrograph;  replaced with
  config_specific_par
- setup block now required when running on a PypeIt file
- Introduced a new method of determining breakpoint locations for local
  sky subtraction which takes the sampling set by the wavelength tilts
  into account.
- Fixed a major bug in the near-IR difference imaging for the case of
  A-B, i.e. just two images.
- Introduced routines into core.procimg that will be used in 2-d
  co-adding.
- Tweaks to VLT X-SHOOTER spectrograph class to improve reductions.
- Moved methods for imaging processing from scienceimage class to
  processimages class.
- Introduce full_template() method for multi-slit wavelength
  calibrations; includes nsnippet parameter
- Generate full template files for LRIS, DEIMOS, Kastb
- Added a few new Arc lines for DEIMOS in the blue
- Introduce mask_frac_thresh and smash_range parameters for slit
  tracing; modified LRISb 300 defaults
- Updated slit tracing docs
- Introduced --show command in pypeit_chk_edges
- Added echelle specific local_skysub_extract driver.
- Refactored PypeIt and ScienceImage classes and introduced Reduce
  class. ScienceImage now only does proc-ing whereas reduction
  operations are done by Reduce. Reduce is now subclassed in an
  instrument specific way using instantiate_me instead of PypeIt. This
  was necessary to enable using the same reduction functionality for 2d
  coadds.
- Added and improved routines for upcoming coadd2d functionality.
- Fixed bug in weight determination for 1d spectral coadds.
- Major fixes and improvements to Telluric corrections and fluxing
  routines.
- Fluxing now implemented via a script.
- Turned flexure back on for several instruments
- Introduced VLT/FORS2 spectrograph
- Swapped binspec and binspat in parse binning methods
- Extended LRISr 1200_900 arc template
- Modified add/rm slit methods to be spec,spat
- Add an option in coadding to scale the coadded spectrum to a given
  magnitude in a given filter
- Extended DEIMOS 1200G template

0.9.0
-----

- Major refactor to rename most modules and incorporate the PYPIT ->
  PypeIt switch
- Add SlitMask, OpticalModel, and DetectorMap classes.  Implemented
  DEIMOSOpticalModel based on DEEP2 IDL code.
- Improved treatment of large offsets in
  pypeit.core.trace_slits.trace_gweight to be symmetric with
  trace_fweight. Large outlying pixels were breaking object tracing.
- Added thresholding in pypeit.core.tracewave to ensure that tilts are
  never crazy values due to extrapolation of fits which can break sky
  subtraction.
- Turn off 2.7 Travis testing
- Integrated arclines into PypeIt
- Added KDTree algorithm to the wavelength calibration routines
- Modified debug/developer modes
- Update SpecObjs class; ndarray instead of list;  set() method
- Completely revamped object finding, global sky subtraction and local
  sky subtraction with new algorithms.
- Added -s option to run_pypeit for interactive outputs.
- Improved pypeit_show_spec2d script.
- Fixed bug whereby -m --use_master was not being used by run_pypeit
  script.
- Overhaul of general algorithm for wavelength calibration
- Hot fix for bspline + requirements update
- Fixed issue with biases being written to disk as untrimmed.
- Completely reworked flat fielding algorithm.
- Fixed some parsing issues with the .pypeit file for cases where there
  is a whitepsace in the path.
- Implemented interactive plots with the -s option which allow the
  reduction to continue running.
- Modified global sky subtraction significantly to now do a polynomial
  fit. This greatly improves results for large slits.
- Updated loading of spectra and pypeit_show_1dspec script to work with
  new output data model.
- Implemeneted a new peak finding algorithm for arc lines which
  significantly improved wavelength fits.
- Added filtering of saturated arc lines which fixed issues with
  wavelength fits.
- Added algorithms and data files for telluric correction of near-IR
  spectra.
- Revamped flat field roiutine to tweak slit boundaries based on slit
  illumination profile. Reworked calibrations class to accomodate the
  updated slit boundaries and tilts images as well as update the master
  files.
- Include BitMask class from MaNGA DAP.
- Change the way frame types are include in PypeItSetup.fitstbl
- Edited KeckLRISSpectrograph header keywords
- Edited how headers are read from the provided files
- Created metadata.PypeItMetaData class to handle what was previously
  `fitstbl`
- Fussed with date/time driven by GMOS;  date is no longer required in
  `fitstbl`
- Initial work on GMOS;  this is still work-in-progress
- Pushed several arcparam items into the Wavelengths parset
- Series of hacks for when binning is missing from the fitstbl
- CuAr line lists for GMOS
- New option to reduce only 1 det at a time
- Data provided in pypeit file overwrites anything read from the fits
  file headers.
- Filled in fits table reading data for GNIRS
- Demand frametype column in fits table is U8 format
- Further improvements to detect_lines arcline detection algorithm.
- Got rid of arcparam and added info and docs to wavelengths parset.
- Improved and commented autoid.py arclines code.
- Added utilities to wavecalib to compute shift,stretch of two spectra.
- Completely revamped cross-correlation algorithm in wavecalib to give
  roburt results.

0.8.1
-----
- Figuring out how to tag releases

0.8.0
-----

- First major steps on ARMED echelle data reduction pipeline
- APF/Levy and Keck/HIRES implemented
- Updates to blaze function and slit profile fitting
- Initial support for multislit reduction
- Coadding; including docs; and tests
- Now requiring astropy >= v1.3
- raw_input handling for Python 3
- coadd handling of bad input
- coadd bug fix on obj name
- Init local (i.e. object dependent) parameters in coadding
- fix local background logic error in slit masking
- Refactor QA PDF to PNG+HTML
- Add nminima object finding
- Add new parameters for object finding, reduce specific detectors
- Add slit profile QA
- Begin writing header (e.g. RA/DEC) info to spec1d files
- Fix bug in applying BPM for finding slit edges
- Update Ginga hooks
- Enable archiving/loading sensitivity function
- Add new cosmic ray algorithms for coadding (especially pairs of
  spectra)
- Added support for TNG+Dolores long slit spectrograph
- Started removing cython code
- Update line detection algorithm
- Updated flexure and tilt tracing documentation
- Updated docs:added standards.rst, and make a small correction in using
  script pypit_setup in setup.rst
- Fixed travis
- Updated slit trace algorithm
- Improved arc line detection algorithm
- Added functionality for fully automated wavelength calibration with
  arclines
- Switched settings files to allow IRAF style data sections to be
  defined
- Allowed data sections to be extracted from header information
- Significant refactor of routines related to pypit_setup
- Various small improvements, primarly to handle Gemini/GMOS data [not
  yet fully supported in PYPIT]
- Removed majority of cython functionality
- Moved logging to be a package object using the main __init__.py file
- Begin to adhere to PEP8 (mostly)
- setup.py rewritten.  Modeled after
  https://github.com/sdss/marvin/blob/master/setup.py .  Added
  requirements.txt with the package versions required.
- Updates archeck
- Loads NIST arclines from arclines instead of PYPIT
- DEIMOS reduction!
- Bug fix for bspline with bkspace
- Enable loading a sensitivity function with YAML
- Allow for multiple detectors when using `reduce detnum`
- Moved all imports to the start of every file to catch and avoid
  circular imports, removed most `import ... as ...` constructs
- dummy_* removed from arutils as necessary and propagated changes to
  tests
- remove dependency of ararclines functions on slf
- change requirements for astropy to >=1.3.0 so that `overwrite` is
  valid
- include numba in requirements, but actually a requirement of arclines
- Improve cookbook and setup docs
- Faster algorithm for defining object and background regions
- Restore armsgs -d functionality
- Finished cython to python conversions, but more testing needed
- Introduce maskslits array
- Enable multi-slit reduction
- Bug fixes in trace_slits
- Fixes what appears to be a gross error in slit bg_subtraction
  (masking)
- Turns off PCA tilt QA for now [very slow for each slit]
- Several improvements for coadding
- Modify lacosmic to identify tiny CR's
- Enabled writing Arc_fit QA for each slit/order
- Refactored comb_frames
- Refactored load_frames
- Refactored save_master
- Refactored get_datasec_trimmed, get_datasec, pix_to_amp
- Refactored slit_pixels
- Refactored sub_overscan
- Refactored trace_slits (currently named driver_trace_slits) and many
  of its dependencies
- Added parameter trace_slits_medrep for optional smoothing of the trace
  slits image
- Updated a few settings for DEIMOS and LRIS related to tracing slits
- Added a replace_columns() method to arproc.py
- Fixed a bug in new_match_edges()
- Moved tracing docs -> slit_tracing and edited extensively
- Updated docs on DEIMOS, LRIS
- Added the pypit_chk_edges script
- Added BPM for DEIMOS
- Added the code for users to add slits [edgearr_from_users()] but have
  not documented nor made it accessible from the PYPIT file
- Generated tcrude_edgearr() method for using trace crude on the slit
  edges
- Added trace_crude() method that I ported previously for DESI
- Added multi_sync() method for ARMLSD slit synchronization
- Have somewhat deprecated the maxgap method
- Refactored the gen_pixloc() method
- Generate arpixels.py module for holding pixel level algorithms
- Move all methods related to TraceSlits to artraceslits.py
- Introduce the TraceSlits class
- Update armlsd accordingly
- Remove driver_trace_slits and refctor_trace_slits methods
- Making Ginga a true dependency of PYPIT
- Have TraceSlits write/load MasterFrames
- Introduce SetupClass object
- Replace armbase.setup_science() with SetupClass.run()
- Move setup acitivites to inside pypit.py
- doc updates in setup.rst
- Refactor fitsdict -> fitstbl  (variable name not updated everywhere)
- Removed slurped headers from fitsdict (and therefore fitstbl)
- Include SetupClass Notebook
- Move ftype_list from armeta.py to arsort.py
- Bug fix related to fluxing
- Substantial refactor of arsort.py
- Substantial refactor of arsetup.py
- Introduced base-level ProcessImages class
- Introduced abstract MasterFrame class
- Introduced BiasFrame, BPMImage, ArcImage, and TraceImage classes
- Started NormPixelFlat class but have not yet implemented it
- Substantial refactoring of armasters
- Moved arlris, ardeimos to core/
- Moved image processing methods to arprocimg in core/
- Introduced calib_dict to hold calibration frames in armlsd (instead of
  slf)
- Modified ardeimos to load only a single image (if desired)
- Turned off fluxing in this branch;  is 'fixed' in the one that follows
- Moved get_slitid() to artraceslits
- Deprecates ['trace']['combine']['match'] > 0.0 option
- Deprecates ['arc']['combine']['match'] > 0.0 option
- Refactoring of settings and slf out of core methods continues
- Removed _msbias, _msarc, _datasec, _bpix from slf
- New tests and Notebooks
- Introduced FluxSpec class
- Introduce pypit_flux_spec script (and docs)
- Added FluxSpec Notebook
- armlsd has reappeared (momentarily) but is not being used;  it goes
  away again in a future branch
- Added a dict (std_dict) in arms.py to hold standard star extractions
- Reducing standard stars in the main arms loop
- Modified save_1d_spectra to handle loaded SpecObj in addition to
  internally generated ones
- Moved arflux to core and stripped out slf, settings
- Really restricting to nobj when user requests it
- New tests
- Introduces WaveCalib class
- Push ararc.py to core/ after removing slf and settings dependencies
- Further refactor masters including MasterFrame; includes addressing
  previous comment from RC
- Removed armlsd.py again
- Strips wv_calib from ScienceExposure
- Push get_censpec() to ararc.py
- New tests; limited docs
- TraceSlits load method pushed outside the class
- Introduces WaveTilts class
- Significant modification to tilt recipe including deprecation of PCA
- Moved tilt tracing algorithms from artrace.py to artracewave.py in
  core/
- Added 2D Legendre fitting to polyfit2d_general
- New trace slits tilts  settings (for 2D fitting)
- New QA plot
- New pypit_chk_tilts script
- New docs
- New tests
- Introduces FlatField class
- Adds FlatField Notebook, tests
- Pushes flat field algorithms into core/arflat.py
- Main flatfield method broken into a few pieces
- Further refactoring of armasters
- Further refactoring related to settings and ScienceExposure
- WaveImage class
- Strip mswave from ScienceExposure
- New tests
- Push get_calib methods into the individual classes
- Significant refactoring in arms.py followed
- Rename slits_dict -> tslits_dict
- Use tslits_dict in wavetilts.py
- Introduce ScienceImage class
- Substantial refactoring in arms.py followed
- Notebook too
- Reversed exposure/det loops for the (last?) time
- Generated arskysub.py in core/
- Significant portions of arproc.py are now superfluous
- Moved flexure_qa to arwave.py
- Significant refactoring of arsave.py (also moved to core/)
- Removed settings and slf from arspecobj.py
- Refactored trace_objects_in_slit()
- Refactoring of flexure algorithms
- Adds build_crmask() and flat_field() methods to ProcessImages
- Completed the deprecation of arsciexp (RIP)
- Many test updates
- Doc strings improved but no new main docs
- Completed armasters refactor and moved to core/
- Adds bspline_profile() method;  Used here for skysub but will also
  show up in extraction
- Introduces new skysub method;  still a bspline but now the new one
- Adds several methods from the PYDL repository into a pydl.py module
  including bspline Class
- Adds method to generate ximg and edgemask frames
- Adds new trace_slits_trim settings
- Small install edits
- Fixes Travis failure that crept into the previous PR
- Fix bug in bspline
- Adds a demo Notebook for LRISr redux
- Other odds and ends including code flow doc
- Introduce pypit/par and pypit/config directories
- Introduce PypitPar as an initial step toward refactoring the front end
- Final nail in the coffin for cython
- Add API docs
- Add bumpversion
- Adds a demo Notebook for LRISr redux
- Other odds and ends including code flow doc
- Introduce pypit/par and pypit/config directories
- Introduce PypitPar as an initial step toward refactoring the front end
- Move spectrograph specific code into spectographs/ folder
- Introduces the Spectrographs class
- Introduces the Calibrations class with Notebook
- Bug fix in view_fits script
- Handle no-slits-found condition
- Added NIRES to spectrographs folder
- Fixed logic in ArcImage class related to settings and user settings
- Added user settings to some of the other classes.
- Enabled load_raw_frame to take a negative dispersion axis indicating
  flips.
- Major bug fixed in bspline_profile where it was producing gargabe
  results when breakpoints were being rejected.
- Edits to Spectrograph class
- Removed all use of settings in ARMS and its subsequent calls.  ARMS
  now uses PypitPar and its sub parameter sets
- propagated ParSet changes into run_pypit and pypit_setup
- settings/parameters for pypit now set in the pypit file using a
  configuration parameter set
- rewrote pypit file parser
- Included automatically generated documentation of PypitPar when
  running make html in doc/ directory
- Checked orientation of array correct for DATASEC and OSCANSEC in
  DetectorPar for each Spectrograph
- Add SpecObjs class
- Add from_dict and to_dict methods to pydl bspline and update docs
- Updated from_dict method in pydl bspline

0.7 (2017-02-07)
----------------

This file enters the scene.<|MERGE_RESOLUTION|>--- conflicted
+++ resolved
@@ -7,12 +7,9 @@
   the header and use it for wavelength calibration.
 - Allow one to restrict the wavelength range of the arxiv template
 - Set DEMIOS FWHM default to 10 pixels
-<<<<<<< HEAD
-- Implements new Mark4 detector for Keck/LRISr  (aka keck_lris_red_mark4)
-=======
 - Fixed a bug in HolyGrail that did not allow for sigdetect and rms_wavelength to be
   slit dependent lists.
->>>>>>> 5ba5e27a
+- Implements new Mark4 detector for Keck/LRISr  (aka keck_lris_red_mark4)
 
 
 1.6.0 (1 Oct 2021)
