.. code-block:: console

    $ run_pypeit -h
    usage: run_pypeit [-h] [-v VERBOSITY] [-t] [-r REDUX_PATH] [-m] [-s] [-o]
                      [-d DETECTOR] [-c]
                      pypeit_file
    
<<<<<<< HEAD
    ##  [1;37;42mPypeIt : The Python Spectroscopic Data Reduction Pipeline v1.6.1.dev189+g85211e40e[0m
=======
    ##  [1;37;42mPypeIt : The Python Spectroscopic Data Reduction Pipeline v1.6.1.dev77+gd460d041b.d20211118[0m
>>>>>>> 960c1b90
    ##  
    ##  Available spectrographs include:
    ##   bok_bc, gemini_flamingos1, gemini_flamingos2, gemini_gmos_north_e2v,
    ##   gemini_gmos_north_ham, gemini_gmos_north_ham_ns,
    ##   gemini_gmos_south_ham, gemini_gnirs, gtc_osiris, keck_deimos,
    ##   keck_hires_red, keck_kcwi, keck_lris_blue, keck_lris_blue_orig,
    ##   keck_lris_red, keck_lris_red_mark4, keck_lris_red_orig, keck_mosfire,
    ##   keck_nires, keck_nirspec_low, lbt_luci1, lbt_luci2, lbt_mods1b,
    ##   lbt_mods1r, lbt_mods2b, lbt_mods2r, ldt_deveny, magellan_fire,
    ##   magellan_fire_long, magellan_mage, mdm_osmos_mdm4k, mmt_binospec,
    ##   mmt_bluechannel, mmt_mmirs, not_alfosc, ntt_efosc2, p200_dbsp_blue,
    ##   p200_dbsp_red, p200_tspec, shane_kast_blue, shane_kast_red,
    ##   shane_kast_red_ret, soar_goodman_red, tng_dolores, vlt_fors2,
    ##   vlt_sinfoni, vlt_xshooter_nir, vlt_xshooter_uvb, vlt_xshooter_vis,
    ##   wht_isis_blue, wht_isis_red
    
    positional arguments:
      pypeit_file           PypeIt reduction file (must have .pypeit extension)
    
    optional arguments:
      -h, --help            show this help message and exit
      -v VERBOSITY, --verbosity VERBOSITY
                            Verbosity level between 0 [none] and 2 [all]
      -t, --hdrframetype    Use file headers and the instument-specific keywords to
                            determine the type of each frame
      -r REDUX_PATH, --redux_path REDUX_PATH
                            Path to directory for the reduction. Only advised for
                            testing
      -m, --do_not_reuse_masters
                            Do not load previously generated MasterFrames, even ones
                            made during the run.
      -s, --show            Show reduction steps via plots (which will block further
                            execution until clicked on) and outputs to ginga.
                            Requires remote control ginga session via "ginga
                            --modules=RC,SlitWavelength &"
      -o, --overwrite       Overwrite any existing files/directories
      -d DETECTOR, --detector DETECTOR
                            Detector to limit reductions on. If the output files
                            exist and -o is used, the outputs for the input detector
                            will be replaced.
      -c, --calib_only      Only run on calibrations
    <|MERGE_RESOLUTION|>--- conflicted
+++ resolved
@@ -5,26 +5,22 @@
                       [-d DETECTOR] [-c]
                       pypeit_file
     
-<<<<<<< HEAD
-    ##  [1;37;42mPypeIt : The Python Spectroscopic Data Reduction Pipeline v1.6.1.dev189+g85211e40e[0m
-=======
-    ##  [1;37;42mPypeIt : The Python Spectroscopic Data Reduction Pipeline v1.6.1.dev77+gd460d041b.d20211118[0m
->>>>>>> 960c1b90
+    ##  [1;37;42mPypeIt : The Python Spectroscopic Data Reduction Pipeline v1.6.1.dev74+gb978c26d6[0m
     ##  
     ##  Available spectrographs include:
     ##   bok_bc, gemini_flamingos1, gemini_flamingos2, gemini_gmos_north_e2v,
     ##   gemini_gmos_north_ham, gemini_gmos_north_ham_ns,
     ##   gemini_gmos_south_ham, gemini_gnirs, gtc_osiris, keck_deimos,
     ##   keck_hires_red, keck_kcwi, keck_lris_blue, keck_lris_blue_orig,
-    ##   keck_lris_red, keck_lris_red_mark4, keck_lris_red_orig, keck_mosfire,
-    ##   keck_nires, keck_nirspec_low, lbt_luci1, lbt_luci2, lbt_mods1b,
-    ##   lbt_mods1r, lbt_mods2b, lbt_mods2r, ldt_deveny, magellan_fire,
-    ##   magellan_fire_long, magellan_mage, mdm_osmos_mdm4k, mmt_binospec,
-    ##   mmt_bluechannel, mmt_mmirs, not_alfosc, ntt_efosc2, p200_dbsp_blue,
-    ##   p200_dbsp_red, p200_tspec, shane_kast_blue, shane_kast_red,
-    ##   shane_kast_red_ret, soar_goodman_red, tng_dolores, vlt_fors2,
-    ##   vlt_sinfoni, vlt_xshooter_nir, vlt_xshooter_uvb, vlt_xshooter_vis,
-    ##   wht_isis_blue, wht_isis_red
+    ##   keck_lris_red, keck_lris_red_orig, keck_mosfire, keck_nires,
+    ##   keck_nirspec_low, lbt_luci1, lbt_luci2, lbt_mods1b, lbt_mods1r,
+    ##   lbt_mods2b, lbt_mods2r, ldt_deveny, magellan_fire, magellan_fire_long,
+    ##   magellan_mage, mdm_osmos_mdm4k, mmt_binospec, mmt_bluechannel,
+    ##   mmt_mmirs, not_alfosc, ntt_efosc2, p200_dbsp_blue, p200_dbsp_red,
+    ##   p200_tspec, shane_kast_blue, shane_kast_red, shane_kast_red_ret,
+    ##   soar_goodman_red, tng_dolores, vlt_fors2, vlt_sinfoni,
+    ##   vlt_xshooter_nir, vlt_xshooter_uvb, vlt_xshooter_vis, wht_isis_blue,
+    ##   wht_isis_red
     
     positional arguments:
       pypeit_file           PypeIt reduction file (must have .pypeit extension)
