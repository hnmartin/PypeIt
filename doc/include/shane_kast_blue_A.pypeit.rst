.. code-block:: console

    # Auto-generated PypeIt file
<<<<<<< HEAD
    # Fri 23 Apr 2021 08:35:27
=======
    # Fri 23 Apr 2021 09:28:08
>>>>>>> fd357626
    
    # User-defined execution parameters
    [rdx]
    spectrograph = shane_kast_blue
    
    # Setup
    setup read
        Setup A:
            dispname: 600/4310
            dichroic: d55
    setup end
    
    # Read in the data
    data read
     path /data/Projects/PypeIt-development-suite/RAW_DATA/shane_kast_blue/600_4310_d55
    |    filename |                 frametype |                 ra |                dec |     target | dispname |     decker | binning |                mjd |        airmass | exptime | dichroic |
    |  b1.fits.gz |                  arc,tilt | 140.44166666666663 |  37.43222222222222 |       Arcs | 600/4310 | 0.5 arcsec |     1,1 |  57162.06664467593 |            1.0 |    30.0 |      d55 |
    | b14.fits.gz |                      bias | 172.34291666666664 |  36.86833333333333 |       Bias | 600/4310 | 2.0 arcsec |     1,1 |  57162.15420034722 |            1.0 |     0.0 |      d55 |
    | b15.fits.gz |                      bias | 172.41833333333332 |  36.94444444444444 |       Bias | 600/4310 | 2.0 arcsec |     1,1 |  57162.15440162037 |            1.0 |     0.0 |      d55 |
    | b16.fits.gz |                      bias | 172.49124999999995 |  36.97833333333333 |       Bias | 600/4310 | 2.0 arcsec |     1,1 |    57162.154603125 |            1.0 |     0.0 |      d55 |
    | b17.fits.gz |                      bias |  172.5645833333333 |  37.04694444444444 |       Bias | 600/4310 | 2.0 arcsec |     1,1 |  57162.15480474537 |            1.0 |     0.0 |      d55 |
    | b18.fits.gz |                      bias | 172.63708333333332 |  37.11555555555556 |       Bias | 600/4310 | 2.0 arcsec |     1,1 |  57162.15500949074 |            1.0 |     0.0 |      d55 |
    | b19.fits.gz |                      bias | 172.71166666666664 |  37.18611111111111 |       Bias | 600/4310 | 2.0 arcsec |     1,1 |  57162.15521145833 |            1.0 |     0.0 |      d55 |
    | b20.fits.gz |                      bias | 172.78416666666666 | 37.254444444444445 |       Bias | 600/4310 | 2.0 arcsec |     1,1 |  57162.15541377315 |            1.0 |     0.0 |      d55 |
    | b21.fits.gz |                      bias | 172.85708333333332 |  37.32361111111111 |       Bias | 600/4310 | 2.0 arcsec |     1,1 |  57162.15561504629 |            1.0 |     0.0 |      d55 |
    | b22.fits.gz |                      bias |             172.93 |            37.3925 |       Bias | 600/4310 | 2.0 arcsec |     1,1 |  57162.15581597222 |            1.0 |     0.0 |      d55 |
    | b23.fits.gz |                      bias | 173.00166666666667 |            37.4225 |       Bias | 600/4310 | 2.0 arcsec |     1,1 | 57162.156018981485 |            1.0 |     0.0 |      d55 |
    | b10.fits.gz | pixelflat,illumflat,trace | 144.82041666666666 |  37.43222222222222 |  Dome Flat | 600/4310 | 2.0 arcsec |     1,1 |  57162.07859895833 |            1.0 |    15.0 |      d55 |
    | b11.fits.gz | pixelflat,illumflat,trace |            144.955 |  37.43222222222222 |  Dome Flat | 600/4310 | 2.0 arcsec |     1,1 |  57162.07897476852 |            1.0 |    15.0 |      d55 |
    | b12.fits.gz | pixelflat,illumflat,trace |  145.0908333333333 |  37.43222222222222 |  Dome Flat | 600/4310 | 2.0 arcsec |     1,1 | 57162.079351388886 |            1.0 |    15.0 |      d55 |
    | b13.fits.gz | pixelflat,illumflat,trace | 145.22791666666666 |  37.43222222222222 |  Dome Flat | 600/4310 | 2.0 arcsec |     1,1 | 57162.079728240744 |            1.0 |    15.0 |      d55 |
    |  b2.fits.gz | pixelflat,illumflat,trace | 143.36208333333335 |  37.43222222222222 |  Dome Flat | 600/4310 | 2.0 arcsec |     1,1 |  57162.07473645834 |            1.0 |    30.0 |      d55 |
    |  b3.fits.gz | pixelflat,illumflat,trace | 143.86791666666667 |  37.43222222222222 |  Dome Flat | 600/4310 | 2.0 arcsec |     1,1 |  57162.07596400463 |            1.0 |    15.0 |      d55 |
    |  b4.fits.gz | pixelflat,illumflat,trace | 144.00458333333333 |  37.43222222222222 |  Dome Flat | 600/4310 | 2.0 arcsec |     1,1 | 57162.076341782406 |            1.0 |    15.0 |      d55 |
    |  b5.fits.gz | pixelflat,illumflat,trace | 144.14041666666665 |  37.43222222222222 |  Dome Flat | 600/4310 | 2.0 arcsec |     1,1 |  57162.07671956019 |            1.0 |    15.0 |      d55 |
    |  b6.fits.gz | pixelflat,illumflat,trace | 144.27708333333334 |  37.43222222222222 |  Dome Flat | 600/4310 | 2.0 arcsec |     1,1 | 57162.077096064815 |            1.0 |    15.0 |      d55 |
    |  b7.fits.gz | pixelflat,illumflat,trace | 144.41291666666666 |  37.43222222222222 |  Dome Flat | 600/4310 | 2.0 arcsec |     1,1 |  57162.07747175926 |            1.0 |    15.0 |      d55 |
    |  b8.fits.gz | pixelflat,illumflat,trace | 144.54874999999996 |  37.43222222222222 |  Dome Flat | 600/4310 | 2.0 arcsec |     1,1 | 57162.077847569446 |            1.0 |    15.0 |      d55 |
    |  b9.fits.gz | pixelflat,illumflat,trace |  144.6845833333333 |  37.43222222222222 |  Dome Flat | 600/4310 | 2.0 arcsec |     1,1 | 57162.078222916665 |            1.0 |    15.0 |      d55 |
    | b27.fits.gz |                   science | 184.40291666666664 |  39.01111111111111 | J1217p3905 | 600/4310 | 2.0 arcsec |     1,1 |  57162.20663842592 |            1.0 |  1200.0 |      d55 |
    | b28.fits.gz |                   science | 184.40416666666664 |  39.01111111111111 | J1217p3905 | 600/4310 | 2.0 arcsec |     1,1 |  57162.22085034722 |            1.0 |  1200.0 |      d55 |
    | b24.fits.gz |                  standard | 189.47833333333332 |  24.99638888888889 |   Feige 66 | 600/4310 | 2.0 arcsec |     1,1 |  57162.17554351852 | 1.039999961853 |    30.0 |      d55 |
    data end
    

<|MERGE_RESOLUTION|>--- conflicted
+++ resolved
@@ -1,11 +1,7 @@
 .. code-block:: console
 
     # Auto-generated PypeIt file
-<<<<<<< HEAD
-    # Fri 23 Apr 2021 08:35:27
-=======
     # Fri 23 Apr 2021 09:28:08
->>>>>>> fd357626
     
     # User-defined execution parameters
     [rdx]
