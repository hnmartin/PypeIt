--- conflicted
+++ resolved
@@ -667,13 +667,7 @@
 
     # Extract the arc
     msgs.work("Detecting lines..")
-<<<<<<< HEAD
-    tampl, tcent, twid, _, w, yprep = detect_lines(censpec, nfitpix=nfitpix,
-                                                   sigdetect=sigdetect,
-                                                   nonlinear_counts=aparm['nonlinear_counts'])
-=======
     tampl, tcent, twid, _, w, yprep, nsig = detect_lines(censpec, nfitpix=nfitpix, nonlinear_counts = aparm['nonlinear_counts'])
->>>>>>> 87fe04f1
 
     # Cut down to the good ones
     tcent = tcent[w]
