--- conflicted
+++ resolved
@@ -13,8 +13,6 @@
 import scipy
 
 def skysub_npoly(thismask):
-<<<<<<< HEAD
-=======
     """
     Utility routine used by global_skysub and local_skysub_extract. Determine the order for the spatial
     polynomial for global sky subtraction and local sky subtraction.
@@ -25,7 +23,6 @@
         npoly: int
            Order of polynomial
     """
->>>>>>> b76021d1
     slit_width = np.sum(thismask,axis=1)
     med_slit_width = np.median(slit_width[slit_width > 0])
     nspec_eff = np.sum(slit_width > 0.5*med_slit_width)
@@ -739,14 +736,6 @@
             iterbsp = 0
             while (not sky_bmodel.any()) & (iterbsp <= 5):
                 bsp_now = (1.2 ** iterbsp) * bsp
-<<<<<<< HEAD
-                #ibool = (spec_img >= spec_min) & (spec_img <= spec_max) & \
-                #        (spat_img >= spat_min) & (spat_img <= spat_max) & \
-                #        (spat_img >= min_spat) & (spat_img <= max_spat) & \
-                #        thismask
-                #sampmask = (waveimg > 0.0) & ibool
-=======
->>>>>>> b76021d1
                 fullbkpt = optimal_bkpts(bkpts_optimal, bsp_now, piximg, localmask, debug=(debug_bkpts & (iiter == niter)),
                                          skyimage=skyimage, min_spat=min_spat, max_spat=max_spat)
                 # check to see if only a subset of the image is used.
