""" Routines related to flexure, air2vac, etc. """
import inspect

import numpy as np
import copy

from matplotlib import pyplot as plt
from matplotlib import gridspec

from scipy import interpolate

from astropy import units
from astropy.coordinates import solar_system, ICRS
from astropy.coordinates import UnitSphericalRepresentation, CartesianRepresentation
from astropy.time import Time

from linetools.spectra import xspectrum1d

from pypeit import msgs
from pypeit.core import arc
from pypeit.core import qa
from pypeit import utils
from IPython import embed


def load_sky_spectrum(sky_file):
    """
    Load a sky spectrum into an XSpectrum1D object

    Args:
        sky_file: str

    Returns:
        sky_spec: XSpectrum1D
          spectrum
    """
    sky_spec = xspectrum1d.XSpectrum1D.from_file(sky_file)
    return sky_spec


def flex_shift(obj_skyspec, arx_skyspec, mxshft=20):
    """ Calculate shift between object sky spectrum and archive sky spectrum

    Parameters
    ----------
    obj_skyspec
    arx_skyspec

    Returns
    -------
    flex_dict: dict
      Contains flexure info
    """

    # TODO None of these routines should have dependencies on XSpectrum1d!


    # Determine the brightest emission lines
    msgs.warn("If we use Paranal, cut down on wavelength early on")
    arx_amp, arx_amp_cont, arx_cent, arx_wid, _, arx_w, arx_yprep, nsig = arc.detect_lines(arx_skyspec.flux.value)
    obj_amp, obj_amp_cont, obj_cent, obj_wid, _, obj_w, obj_yprep, nsig_obj= arc.detect_lines(obj_skyspec.flux.value)

    # Keep only 5 brightest amplitude lines (xxx_keep is array of
    # indices within arx_w of the 5 brightest)
    arx_keep = np.argsort(arx_amp[arx_w])[-5:]
    obj_keep = np.argsort(obj_amp[obj_w])[-5:]

    # Calculate wavelength (Angstrom per pixel)
    arx_disp = np.append(arx_skyspec.wavelength.value[1]-arx_skyspec.wavelength.value[0],
                         arx_skyspec.wavelength.value[1:]-arx_skyspec.wavelength.value[:-1])
    #arx_disp = (np.amax(arx_sky.wavelength.value)-np.amin(arx_sky.wavelength.value))/arx_sky.wavelength.size
    obj_disp = np.append(obj_skyspec.wavelength.value[1]-obj_skyspec.wavelength.value[0],
                         obj_skyspec.wavelength.value[1:]-obj_skyspec.wavelength.value[:-1])
    #obj_disp = (np.amax(obj_sky.wavelength.value)-np.amin(obj_sky.wavelength.value))/obj_sky.wavelength.size

    # Calculate resolution (lambda/delta lambda_FWHM)..maybe don't need
    # this? can just use sigmas
    arx_idx = (arx_cent+0.5).astype(np.int)[arx_w][arx_keep]   # The +0.5 is for rounding
    arx_res = arx_skyspec.wavelength.value[arx_idx]/\
              (arx_disp[arx_idx]*(2*np.sqrt(2*np.log(2)))*arx_wid[arx_w][arx_keep])
    obj_idx = (obj_cent+0.5).astype(np.int)[obj_w][obj_keep]   # The +0.5 is for rounding
    obj_res = obj_skyspec.wavelength.value[obj_idx]/ \
              (obj_disp[obj_idx]*(2*np.sqrt(2*np.log(2)))*obj_wid[obj_w][obj_keep])
    #obj_res = (obj_sky.wavelength.value[0]+(obj_disp*obj_cent[obj_w][obj_keep]))/(
    #    obj_disp*(2*np.sqrt(2*np.log(2)))*obj_wid[obj_w][obj_keep])

    if not np.all(np.isfinite(obj_res)):
        msgs.warn('Failed to measure the resolution of the object spectrum, likely due to error '
                   'in the wavelength image.')
        return None
    msgs.info("Resolution of Archive={0} and Observation={1}".format(np.median(arx_res),
                                                                     np.median(obj_res)))

    # Determine sigma of gaussian for smoothing
    arx_sig2 = np.power(arx_disp[arx_idx]*arx_wid[arx_w][arx_keep], 2)
    obj_sig2 = np.power(obj_disp[obj_idx]*obj_wid[obj_w][obj_keep], 2)

    arx_med_sig2 = np.median(arx_sig2)
    obj_med_sig2 = np.median(obj_sig2)

    if obj_med_sig2 >= arx_med_sig2:
        smooth_sig = np.sqrt(obj_med_sig2-arx_med_sig2)  # Ang
        smooth_sig_pix = smooth_sig / np.median(arx_disp[arx_idx])
        arx_skyspec = arx_skyspec.gauss_smooth(smooth_sig_pix*2*np.sqrt(2*np.log(2)))
    else:
        msgs.warn("Prefer archival sky spectrum to have higher resolution")
        smooth_sig_pix = 0.
        msgs.warn("New Sky has higher resolution than Archive.  Not smoothing")
        #smooth_sig = np.sqrt(arx_med_sig**2-obj_med_sig**2)

    #Determine region of wavelength overlap
    min_wave = max(np.amin(arx_skyspec.wavelength.value), np.amin(obj_skyspec.wavelength.value))
    max_wave = min(np.amax(arx_skyspec.wavelength.value), np.amax(obj_skyspec.wavelength.value))

    #Smooth higher resolution spectrum by smooth_sig (flux is conserved!)
#    if np.median(obj_res) >= np.median(arx_res):
#        msgs.warn("New Sky has higher resolution than Archive.  Not smoothing")
        #obj_sky_newflux = ndimage.gaussian_filter(obj_sky.flux, smooth_sig)
#    else:
        #tmp = ndimage.gaussian_filter(arx_sky.flux, smooth_sig)
#        arx_skyspec = arx_skyspec.gauss_smooth(smooth_sig_pix*2*np.sqrt(2*np.log(2)))
        #arx_sky.flux = ndimage.gaussian_filter(arx_sky.flux, smooth_sig)

    # Define wavelengths of overlapping spectra
    keep_idx = np.where((obj_skyspec.wavelength.value>=min_wave) &
                         (obj_skyspec.wavelength.value<=max_wave))[0]
    #keep_wave = [i for i in obj_sky.wavelength.value if i>=min_wave if i<=max_wave]

    #Rebin both spectra onto overlapped wavelength range
    if len(keep_idx) <= 50:
        msgs.warn("Not enough overlap between sky spectra")
        return None
    else: #rebin onto object ALWAYS
        keep_wave = obj_skyspec.wavelength[keep_idx]
        arx_skyspec = arx_skyspec.rebin(keep_wave)
        obj_skyspec = obj_skyspec.rebin(keep_wave)
        # Trim edges (rebinning is junk there)
        arx_skyspec.data['flux'][0,:2] = 0.
        arx_skyspec.data['flux'][0,-2:] = 0.
        obj_skyspec.data['flux'][0,:2] = 0.
        obj_skyspec.data['flux'][0,-2:] = 0.

    # Normalize spectra to unit average sky count
    norm = np.sum(obj_skyspec.flux.value)/obj_skyspec.npix
    obj_skyspec.flux = obj_skyspec.flux / norm
    norm2 = np.sum(arx_skyspec.flux.value)/arx_skyspec.npix
    arx_skyspec.flux = arx_skyspec.flux / norm2
    if (norm < 0.):
        msgs.warn("Bad normalization of object in flexure algorithm")
        msgs.warn("Will try the median")
        norm = np.median(obj_skyspec.flux.value)
        if (norm < 0.):
            msgs.warn("Improper sky spectrum for flexure.  Is it too faint??")
            return None
    if (norm2 < 0.):
        msgs.warn('Bad normalization of archive in flexure. You are probably using wavelengths '
                   'well beyond the archive.')
        return None

    # Deal with bad pixels
    msgs.work("Need to mask bad pixels")

    # Deal with underlying continuum
    msgs.work("Consider taking median first [5 pixel]")
    everyn = obj_skyspec.npix // 20
    bspline_par = dict(everyn=everyn)
    mask, ct = utils.robust_polyfit(obj_skyspec.wavelength.value, obj_skyspec.flux.value, 3,
                                    function='bspline', sigma=3., bspline_par=bspline_par)
    obj_sky_cont = utils.func_val(ct, obj_skyspec.wavelength.value, 'bspline')
    obj_sky_flux = obj_skyspec.flux.value - obj_sky_cont
    mask, ct_arx = utils.robust_polyfit(arx_skyspec.wavelength.value, arx_skyspec.flux.value, 3,
                                        function='bspline', sigma=3., bspline_par=bspline_par)
    arx_sky_cont = utils.func_val(ct_arx, arx_skyspec.wavelength.value, 'bspline')
    arx_sky_flux = arx_skyspec.flux.value - arx_sky_cont

    # Consider sharpness filtering (e.g. LowRedux)
    msgs.work("Consider taking median first [5 pixel]")

    #Cross correlation of spectra
    #corr = np.correlate(arx_skyspec.flux, obj_skyspec.flux, "same")
    corr = np.correlate(arx_sky_flux, obj_sky_flux, "same")

    #Create array around the max of the correlation function for fitting for subpixel max
    # Restrict to pixels within maxshift of zero lag
    lag0 = corr.size//2
    #mxshft = settings.argflag['reduce']['flexure']['maxshift']
    max_corr = np.argmax(corr[lag0-mxshft:lag0+mxshft]) + lag0-mxshft
    subpix_grid = np.linspace(max_corr-3., max_corr+3., 7.)

    #Fit a 2-degree polynomial to peak of correlation function. JFH added this if/else to not crash for bad slits
    if np.any(np.isfinite(corr[subpix_grid.astype(np.int)])):
        fit = utils.func_fit(subpix_grid, corr[subpix_grid.astype(np.int)], 'polynomial', 2)
        success = True
        max_fit = -0.5 * fit[1] / fit[2]
    else:
        fit = utils.func_fit(subpix_grid, 0.0*subpix_grid, 'polynomial', 2)
        success = False
        max_fit = 0.0
        msgs.warn('Flexure compensation failed for one of your objects')


    #Calculate and apply shift in wavelength
    shift = float(max_fit)-lag0
    msgs.info("Flexure correction of {:g} pixels".format(shift))
    #model = (fit[2]*(subpix_grid**2.))+(fit[1]*subpix_grid)+fit[0]

    flex_dict = dict(polyfit=fit, shift=shift, subpix=subpix_grid,
                     corr=corr[subpix_grid.astype(np.int)],
                     sky_spec=obj_skyspec,
                     arx_spec=arx_skyspec,
                     corr_cen=corr.size/2, smooth=smooth_sig_pix, success=success)
    # Return
    return flex_dict


#def flexure_slit():
#    """Correct wavelength down slit center for flexure
#
#    Parameters:
#    ----------
#    slf :
#    det : int
#    """
#    debugger.set_trace()  # THIS METHOD IS NOT BEING USED THESE DAYS
#    # Load Archive
#    skyspec_fil, arx_sky = flexure_archive()
#
#    # Extract
#    censpec_wv = arextract.boxcar_cen(slf, det, slf._mswave[det-1])
#    censpec_fx = arextract.boxcar_cen(slf, det, slf._bgframe[det-1])
#    cen_sky = xspectrum1d.XSpectrum1D.from_tuple((censpec_wv, censpec_fx))
#    # Find shift
#    fdict = flex_shift(slf, det, cen_sky, arx_sky)
#    msgs.work("Flexure shift = {:g} down slit center".format(fdict['shift']))
#    # Refit
#    #  What if xfit shifts outside of 0-1?
#    xshift = fdict['shift']/(slf._msarc[det-1].shape[0]-1)
#    mask, fit = utils.robust_polyfit(np.array(slf._wvcalib[det-1]['xfit'])+xshift,
#                                       np.array(slf._wvcalib[det-1]['yfit']),
#                                       len(slf._wvcalib[det-1]['fitc']),
#                                       function=slf._wvcalib[det-1]['function'], sigma=slf._wvcalib[det-1]['nrej'], minv=slf._wvcalib[det-1]['fmin'], maxv=slf._wvcalib[det-1]['fmax'])
#    # Update wvcalib
#    slf._wvcalib[det-1]['shift'] = fdict['shift']  # pixels
#    slf._wvcalib[det-1]['fitc'] = fit
#    msgs.work("Add another QA for wavelengths?")
#    # Update mswave
#    wv_calib = slf._wvcalib[det-1]
#    slf._mswave[det-1] = utils.func_val(wv_calib['fitc'], slf._tilts[det-1], wv_calib['function'], minv=wv_calib['fmin'], maxv=wv_calib['fmax'])
#    # Write to Masters?  Not for now
#    # For QA (kludgy..)
#    censpec_wv = arextract.boxcar_cen(slf, det, slf._mswave[det-1])
#    fdict['sky_spec'] = xspectrum1d.XSpectrum1D.from_tuple((censpec_wv, censpec_fx))
#    flex_dict = dict(polyfit=[], shift=[], subpix=[], corr=[],
#                     corr_cen=[], spec_file=skyspec_fil, smooth=[],
#                     arx_spec=[], sky_spec=[])
#    #debugger.set_trace()
#    #debugger.xplot(censpec_wv, censpec_fx, xtwo=fdict['arx_spec'].wavelength, ytwo=fdict['arx_spec'].flux*50)
#    for key in ['polyfit', 'shift', 'subpix', 'corr', 'corr_cen', 'smooth', 'sky_spec', 'arx_spec']:
#        flex_dict[key].append(fdict[key])
#    return flex_dict

def flexure_obj(specobjs, maskslits, method, sky_file, mxshft=None):
    """Correct wavelengths for flexure, object by object

<<<<<<< HEAD
    Parameters
    ----------
    method : str
        Options are: 'boxcar' (recommended) or 'slitpix'.
    sky_file: str

    Returns
    -------
    flex_list: list
        list of dicts containing flexure results.  Aligned with
        specobjs.  Filled with a basically empty dict if the slit is
        skipped or there is no object
=======
    Args:
        specobjs (pypeit.specobjs.Specobjs):
        maskslits (ndarray):
            True = masked slit
        method (str)
          'boxcar' -- Recommneded
          'slitpix' --
        sky_file (str):
            Sky file
        mxshft (int, optional):
            Passed to flex_shift()

    Returns:
        list:  list of dicts containing flexure results
            Aligned with specobjs
            Filled with a basically empty dict if the slit is skipped or there is no object
>>>>>>> f73126a7

    """
    sv_fdict = None
    msgs.work("Consider doing 2 passes in flexure as in LowRedux")
    # Load Archive
    sky_spectrum = load_sky_spectrum(sky_file)

    nslits = len(maskslits)
    gdslits = np.where(~maskslits)[0]

    # Loop on objects
    flex_list = []

    # Slit/objects to come back to
    return_later_sobjs = []

    # Loop over slits, and then over objects here
    for slit in range(nslits):
        msgs.info("Working on flexure in slit (if an object was detected): {:d}".format(slit))
        # TODO -- This only will work for MultiSlit
        indx = specobjs.slitorder_indices(slit)
        this_specobjs = specobjs[indx]
        # Reset
        flex_dict = dict(polyfit=[], shift=[], subpix=[], corr=[],
                         corr_cen=[], spec_file=sky_file, smooth=[],
                         arx_spec=[], sky_spec=[])
        # If no objects on this slit append an empty dictionary
        if slit not in gdslits:
            flex_list.append(flex_dict.copy())
            continue
        for ss, specobj in enumerate(this_specobjs):
            if specobj is None:
                continue
            if len(specobj._data.keys()) == 1:  # Nothing extracted; only the trace exists
                continue
            msgs.info("Working on flexure for object # {:d}".format(specobj.OBJID) + "in slit # {:d}".format(specobj.SLITID))
            # Using boxcar
            if method in ['boxcar', 'slitcen']:
                sky_wave = specobj.BOX_WAVE #.to('AA').value
                sky_flux = specobj.BOX_COUNTS_SKY
            else:
                msgs.error("Not ready for this flexure method: {}".format(method))

            # Generate 1D spectrum for object
            obj_sky = xspectrum1d.XSpectrum1D.from_tuple((sky_wave, sky_flux))

            # Calculate the shift
            fdict = flex_shift(obj_sky, sky_spectrum, mxshft=mxshft)
            punt = False
            if fdict is None:
                msgs.warn("Flexure shift calculation failed for this spectrum.")
                if sv_fdict is not None:
                    msgs.warn("Will used saved estimate from a previous slit/object")
                    fdict = copy.deepcopy(sv_fdict)
                else:
                    # One does not exist yet
                    # Save it for later
                    return_later_sobjs.append([slit, ss])
                    punt = True
            else:
                sv_fdict = copy.deepcopy(fdict)

            # Punt?
            if punt:
                break

            # Interpolate
            new_sky = specobj.flexure_interp(sky_wave, fdict)
            # Update dict
            for key in ['polyfit', 'shift', 'subpix', 'corr', 'corr_cen', 'smooth', 'arx_spec']:
                flex_dict[key].append(fdict[key])
            flex_dict['sky_spec'].append(new_sky)

        flex_list.append(flex_dict.copy())

        # Do we need to go back?
        for items in return_later_sobjs:
            if sv_fdict is None:
                msgs.info("No flexure corrections could be made")
                break
            # Setup
            slit, ss = items
            flex_dict = flex_list[slit]
            specobj = specobjs[ss]
            sky_wave = specobj.BOX_WAVE #.to('AA').value
            # Copy me
            fdict = copy.deepcopy(sv_fdict)
            # Interpolate
            new_sky = specobj.flexure_interp(sky_wave, fdict)
            # Update dict
            for key in ['polyfit', 'shift', 'subpix', 'corr', 'corr_cen', 'smooth', 'arx_spec']:
                flex_dict[key].append(fdict[key])
            flex_dict['sky_spec'].append(new_sky)

    return flex_list


# TODO I don't see why maskslits is needed in these routine, since if the slits are masked in arms, they won't be extracted
def flexure_obj_oldbuggyversion(specobjs, maskslits, method, sky_spectrum, sky_file=None, mxshft=None):
    """Correct wavelengths for flexure, object by object

    Parameters
    ----------
    method : str
        Options are: 'boxcar' (recommended) or 'slitpix'.

    Returns
    -------
    flex_list: list
        list of dicts containing flexure results.  Aligned with
        specobjs.  Filled with a basically empty dict if the slit is
        skipped or there is no object

    """
    msgs.work("Consider doing 2 passes in flexure as in LowRedux")
    # Load Archive
#    skyspec_fil, arx_sky = flexure_archive(spectrograph=spectrograph, skyspec_fil=skyspec_fil)

    # Loop on objects
    flex_list = []

    gdslits = np.where(~maskslits)[0]
    for sl in range(len(specobjs)):
        # Reset
        flex_dict = dict(polyfit=[], shift=[], subpix=[], corr=[],
                         corr_cen=[], spec_file=sky_file, smooth=[],
                         arx_spec=[], sky_spec=[])
        if sl not in gdslits:
            flex_list.append(flex_dict.copy())
            continue
        msgs.info("Working on flexure in slit (if an object was detected): {:d}".format(sl))
        for specobj in specobjs[sl]:  # for convenience
            if specobj is None:
                continue

            # Using boxcar
            if method in ['boxcar', 'slitcen']:
                sky_wave = specobj.BOX_WAVE #.to('AA').value
                sky_flux = specobj.BOX_COUNTS_SKY
            else:
                msgs.error("Not ready for this flexure method: {}".format(method))

            # Generate 1D spectrum for object
            obj_sky = xspectrum1d.XSpectrum1D.from_tuple((sky_wave, sky_flux))

            # Calculate the shift
            fdict = flex_shift(obj_sky, sky_spectrum, mxshft=mxshft)

            # Simple interpolation to apply
            npix = len(sky_wave)
            x = np.linspace(0., 1., npix)
            # Apply
            for attr in ['boxcar', 'optimal']:
                if not hasattr(specobj, attr):
                    continue
                if 'WAVE' in getattr(specobj, attr).keys():
                    msgs.info("Applying flexure correction to {0:s} extraction for object:".format(attr) +
                              msgs.newline() + "{0:s}".format(str(specobj)))
                    f = interpolate.interp1d(x, sky_wave, bounds_error=False, fill_value="extrapolate")
                    getattr(specobj, attr)['WAVE'] = f(x+fdict['shift']/(npix-1))*units.AA
            # Shift sky spec too
            cut_sky = fdict['sky_spec']
            x = np.linspace(0., 1., cut_sky.npix)
            f = interpolate.interp1d(x, cut_sky.wavelength.value, bounds_error=False, fill_value="extrapolate")
            twave = f(x + fdict['shift']/(cut_sky.npix-1))*units.AA
            new_sky = xspectrum1d.XSpectrum1D.from_tuple((twave, cut_sky.flux))

            # Update dict
            for key in ['polyfit', 'shift', 'subpix', 'corr', 'corr_cen', 'smooth', 'arx_spec']:
                flex_dict[key].append(fdict[key])
            flex_dict['sky_spec'].append(new_sky)
        flex_list.append(flex_dict.copy())
    return flex_list




def geomotion_calculate(radec, time, longitude, latitude, elevation, refframe):
    """
    Correct the wavelength calibration solution to the desired reference frame
    """

    # Time
    loc = (longitude * units.deg, latitude * units.deg, elevation * units.m,)
    obstime = Time(time.value, format=time.format, scale='utc', location=loc)
    return geomotion_velocity(obstime, radec, frame=refframe)


def geomotion_correct(specObjs, radec, time, maskslits, longitude, latitude,
                      elevation, refframe):
    """
    Correct the wavelength of every pixel to a barycentric/heliocentric frame.

    Args:
        specObjs (SpecObjs object):
        radec (astropy.coordiantes.SkyCoord):
        time (:obj:`astropy.time.Time`):
        maskslits
        fitstbl : Table/PypeItMetaData
            Containing the properties of every fits file
        longitude (float): deg
        latitude (float): deg
        elevation (float): m
        refframe (str):

    Returns:
        tuple: Two objects are returned:

            - float: The velocity correction that should be applied to
              the wavelength array.
            - float: The relativistic velocity correction that should be
              multiplied by the wavelength array to convert each
              wavelength into the user-specified reference frame.

    """
    # Calculate
    vel = geomotion_calculate(radec, time, longitude, latitude, elevation, refframe)
    vel_corr = np.sqrt((1. + vel/299792.458) / (1. - vel/299792.458))

    gdslits = np.where(np.invert(maskslits))[0]
    # Loop on slits to apply
    for slit in gdslits:
        indx = specObjs.slitorder_indices(slit)
        this_specobjs = specObjs[indx]
        # Loop on objects
        for specobj in this_specobjs:
            if specobj is None:
                continue
            specobj.apply_helio(vel_corr, refframe)
    # Return
    return vel, vel_corr  # Mainly for debugging


def geomotion_velocity(time, skycoord, frame="heliocentric"):
    """ Perform a barycentric/heliocentric velocity correction.

    For the correciton, this routine uses the ephemeris:  astropy.coordinates.solar_system_ephemeris.set
    For more information see `~astropy.coordinates.solar_system_ephemeris`.

    Parameters
    ----------
    time : astropy.time.Time
        The time of observation, including the location.
    skycoord: astropy.coordinates.SkyCoord
        The RA and DEC of the pointing, as a SkyCoord quantity.
    frame : str
        The reference frame that should be used for the calculation.

    Returns
    -------
    vcorr : float
        The velocity correction that should be added to the original velocity.
    """

    # Check that the RA/DEC of the object is ICRS compatible
    if not skycoord.is_transformable_to(ICRS()):
        msgs.error("Cannot transform RA/DEC of object to the ICRS")

    # Calculate ICRS position and velocity of Earth's geocenter
    ep, ev = solar_system.get_body_barycentric_posvel('earth', time)
    # Calculate GCRS position and velocity of observatory
    op, ov = time.location.get_gcrs_posvel(time)
    # ICRS and GCRS are axes-aligned. Can add the velocities
    velocity = ev + ov
    if frame == "heliocentric":
        # ICRS position and velocity of the Sun
        sp, sv = solar_system.get_body_barycentric_posvel('sun', time)
        velocity += sv

    # Get unit ICRS vector in direction of SkyCoord
    sc_cartesian = skycoord.icrs.represent_as(UnitSphericalRepresentation).represent_as(CartesianRepresentation)
    return sc_cartesian.dot(velocity).to(units.km / units.s).value


def airtovac(wave):
    """ Convert air-based wavelengths to vacuum

    Parameters
    ----------
    wave: Quantity array
        Wavelengths 

    Returns
    -------
    wave: Quantity array
        Wavelength array corrected to vacuum wavelengths
    """
    # Convert to AA
    wave = wave.to(units.AA)
    wavelength = wave.value

    # Standard conversion format
    sigma_sq = (1.e4/wavelength)**2. #wavenumber squared
    factor = 1 + (5.792105e-2/(238.0185-sigma_sq)) + (1.67918e-3/(57.362-sigma_sq))
    factor = factor*(wavelength>=2000.) + 1.*(wavelength<2000.) #only modify above 2000A

    # Convert
    wavelength = wavelength*factor
    # Units
    new_wave = wavelength*units.AA
    new_wave.to(wave.unit)

    return new_wave


def vactoair(wave):
    """Convert to air-based wavelengths from vacuum

    Parameters
    ----------
    wave: Quantity array
        Wavelengths 

    Returns
    -------
    wave: Quantity array
        Wavelength array corrected to air

    """
    # Convert to AA
    wave = wave.to(units.AA)
    wavelength = wave.value

    # Standard conversion format
    sigma_sq = (1.e4/wavelength)**2. #wavenumber squared
    factor = 1 + (5.792105e-2/(238.0185-sigma_sq)) + (1.67918e-3/(57.362-sigma_sq))
    factor = factor*(wavelength>=2000.) + 1.*(wavelength<2000.) #only modify above 2000A

    # Convert
    wavelength = wavelength/factor
    new_wave = wavelength*units.AA
    new_wave.to(wave.unit)

    return new_wave

# TODO I don't see why maskslits is needed in these routine, since if the slits are masked in arms, they won't be extracted
#  AND THIS IS WHY THE CODE IS CRASHING
def flexure_qa(specobjs, maskslits, basename, det, flex_list,
               slit_cen=False, out_dir=None):
    """

    Args:
        specobjs:
        maskslits (np.ndarray):
        basename (str):
        det (int):
        flex_list (list):
        slit_cen:
        out_dir:

    """
    plt.rcdefaults()
    plt.rcParams['font.family']= 'times new roman'

    # Grab the named of the method
    method = inspect.stack()[0][3]
    #
    gdslits = np.where(np.invert(maskslits))[0]

    # Loop over slits, and then over objects here
    for slit in gdslits:
        indx = specobjs.slitorder_indices(slit)
        this_specobjs = specobjs[indx]
        this_flex_dict = flex_list[slit]

        # Setup
        if slit_cen:
            nobj = 1
            ncol = 1
        else:
            nobj = np.sum(indx)
            ncol = min(3, nobj)
        #
        if nobj == 0:
            continue
        nrow = nobj // ncol + ((nobj % ncol) > 0)
        # Outfile, one QA file per slit
        outfile = qa.set_qa_filename(basename, method + '_corr', det=det,slit=(slit + 1), out_dir=out_dir)
        plt.figure(figsize=(8, 5.0))
        plt.clf()
        gs = gridspec.GridSpec(nrow, ncol)
        for iobj, specobj in enumerate(this_specobjs):
            if specobj is None or len(specobj._data.keys()) == 1:
                continue
            # Correlation QA
            ax = plt.subplot(gs[iobj//ncol, iobj % ncol])
            # Fit
            fit = this_flex_dict['polyfit'][iobj]
            xval = np.linspace(-10., 10, 100) + this_flex_dict['corr_cen'][iobj] #+ flex_dict['shift'][o]
            #model = (fit[2]*(xval**2.))+(fit[1]*xval)+fit[0]
            model = utils.func_val(fit, xval, 'polynomial')
            mxmod = np.max(model)
            ylim_min = np.min(model/mxmod) if np.isfinite(np.min(model/mxmod)) else 0.0
            ylim = [ylim_min, 1.3]
            ax.plot(xval-this_flex_dict['corr_cen'][iobj], model/mxmod, 'k-')
            # Measurements
            ax.scatter(this_flex_dict['subpix'][iobj]-this_flex_dict['corr_cen'][iobj],
                       this_flex_dict['corr'][iobj]/mxmod, marker='o')
            # Final shift
            ax.plot([this_flex_dict['shift'][iobj]]*2, ylim, 'g:')
            # Label
            if slit_cen:
                ax.text(0.5, 0.25, 'Slit Center', transform=ax.transAxes, size='large', ha='center')
            else:
                ax.text(0.5, 0.25, '{:s}'.format(specobj.name), transform=ax.transAxes, size='large', ha='center')
            ax.text(0.5, 0.15, 'flex_shift = {:g}'.format(this_flex_dict['shift'][iobj]),
                    transform=ax.transAxes, size='large', ha='center')#, bbox={'facecolor':'white'})
            # Axes
            ax.set_ylim(ylim)
            ax.set_xlabel('Lag')
        # Finish
        plt.tight_layout(pad=0.2, h_pad=0.0, w_pad=0.0)
        plt.savefig(outfile, dpi=400)
        plt.close()

        # Sky line QA (just one object)
        if slit_cen:
            iobj = 0
        else:
            iobj = 0
            specobj = this_specobjs[iobj]

        if len(this_flex_dict['shift']) == 0:
            return

        # Repackage
        sky_spec = this_flex_dict['sky_spec'][iobj]
        arx_spec = this_flex_dict['arx_spec'][iobj]

        # Sky lines
        sky_lines = np.array([3370.0, 3914.0, 4046.56, 4358.34, 5577.338, 6300.304,
                              7340.885, 7993.332, 8430.174, 8919.610, 9439.660,
                              10013.99, 10372.88])*units.AA
        dwv = 20.*units.AA
        gdsky = np.where((sky_lines > sky_spec.wvmin) & (sky_lines < sky_spec.wvmax))[0]
        if len(gdsky) == 0:
            msgs.warn("No sky lines for Flexure QA")
            return
        if len(gdsky) > 6:
            idx = np.array([0, 1, len(gdsky)//2, len(gdsky)//2+1, -2, -1])
            gdsky = gdsky[idx]

        # Outfile
        outfile = qa.set_qa_filename(basename, method+'_sky', det=det,slit=(slit + 1), out_dir=out_dir)
        # Figure
        plt.figure(figsize=(8, 5.0))
        plt.clf()
        nrow, ncol = 2, 3
        gs = gridspec.GridSpec(nrow, ncol)
        if slit_cen:
            plt.suptitle('Sky Comparison for Slit Center', y=1.05)
        else:
            plt.suptitle('Sky Comparison for {:s}'.format(specobj.name), y=1.05)

        for ii, igdsky in enumerate(gdsky):
            skyline = sky_lines[igdsky]
            ax = plt.subplot(gs[ii//ncol, ii % ncol])
            # Norm
            pix = np.where(np.abs(sky_spec.wavelength-skyline) < dwv)[0]
            f1 = np.sum(sky_spec.flux[pix])
            f2 = np.sum(arx_spec.flux[pix])
            norm = f1/f2
            # Plot
            ax.plot(sky_spec.wavelength[pix], sky_spec.flux[pix], 'k-', label='Obj',
                    drawstyle='steps-mid')
            pix2 = np.where(np.abs(arx_spec.wavelength-skyline) < dwv)[0]
            ax.plot(arx_spec.wavelength[pix2], arx_spec.flux[pix2]*norm, 'r-', label='Arx',
                    drawstyle='steps-mid')
            # Axes
            ax.xaxis.set_major_locator(plt.MultipleLocator(dwv.value))
            ax.set_xlabel('Wavelength')
            ax.set_ylabel('Counts')

        # Legend
        plt.legend(loc='upper left', scatterpoints=1, borderpad=0.3,
                   handletextpad=0.3, fontsize='small', numpoints=1)

        # Finish
        plt.savefig(outfile, dpi=400)
        plt.close()
        #plt.close()

    plt.rcdefaults()

    return


def flexure_qa_oldbuggyversion(specobjs, maskslits, basename, det, flex_list, slit_cen=False):
    """ QA on flexure measurement

    Parameters
    ----------
    det
    flex_list : list
      list of dict containing flexure results
    slit_cen : bool, optional
      QA on slit center instead of objects

    Returns
    -------

    """
    plt.rcdefaults()
    plt.rcParams['font.family']= 'times new roman'

    # Grab the named of the method
    method = inspect.stack()[0][3]
    #
    gdslits = np.where(~maskslits)[0]
    for sl in range(len(specobjs)):
        if sl not in gdslits:
            continue
        if specobjs[sl][0] is None:
            continue
        # Setup
        if slit_cen:
            nobj = 1
            ncol = 1
        else:
            nobj = len(specobjs[sl])
            ncol = min(3, nobj)
        #
        if nobj==0:
            continue
        nrow = nobj // ncol + ((nobj % ncol) > 0)

        # Get the flexure dictionary
        flex_dict = flex_list[sl]

        # Outfile
        outfile = qa.set_qa_filename(basename, method+'_corr', det=det,
                                       slit=specobjs[sl][0].SLITID)

        plt.figure(figsize=(8, 5.0))
        plt.clf()
        gs = gridspec.GridSpec(nrow, ncol)

        # Correlation QA
        for o in range(nobj):
            ax = plt.subplot(gs[o//ncol, o % ncol])
            # Fit
            fit = flex_dict['polyfit'][o]
            xval = np.linspace(-10., 10, 100) + flex_dict['corr_cen'][o] #+ flex_dict['shift'][o]
            #model = (fit[2]*(xval**2.))+(fit[1]*xval)+fit[0]
            model = utils.func_val(fit, xval, 'polynomial')
            mxmod = np.max(model)
            ylim = [np.min(model/mxmod), 1.3]
            ax.plot(xval-flex_dict['corr_cen'][o], model/mxmod, 'k-')
            # Measurements
            ax.scatter(flex_dict['subpix'][o]-flex_dict['corr_cen'][o],
                       flex_dict['corr'][o]/mxmod, marker='o')
            # Final shift
            ax.plot([flex_dict['shift'][o]]*2, ylim, 'g:')
            # Label
            if slit_cen:
                ax.text(0.5, 0.25, 'Slit Center', transform=ax.transAxes, size='large', ha='center')
            else:
                ax.text(0.5, 0.25, '{:s}'.format(specobjs[sl][o].name), transform=ax.transAxes, size='large', ha='center')
            ax.text(0.5, 0.15, 'flex_shift = {:g}'.format(flex_dict['shift'][o]),
                    transform=ax.transAxes, size='large', ha='center')#, bbox={'facecolor':'white'})
            # Axes
            ax.set_ylim(ylim)
            ax.set_xlabel('Lag')

        # Finish
        plt.tight_layout(pad=0.2, h_pad=0.0, w_pad=0.0)
        plt.savefig(outfile, dpi=400)
        plt.close()

        # Sky line QA (just one object)
        if slit_cen:
            o = 0
        else:
            o = 0
            specobj = specobjs[sl][o]
        sky_spec = flex_dict['sky_spec'][o]
        arx_spec = flex_dict['arx_spec'][o]

        # Sky lines
        sky_lines = np.array([3370.0, 3914.0, 4046.56, 4358.34, 5577.338, 6300.304,
                              7340.885, 7993.332, 8430.174, 8919.610, 9439.660,
                              10013.99, 10372.88])*units.AA
        dwv = 20.*units.AA
        gdsky = np.where((sky_lines > sky_spec.wvmin) & (sky_lines < sky_spec.wvmax))[0]
        if len(gdsky) == 0:
            msgs.warn("No sky lines for Flexure QA")
            return
        if len(gdsky) > 6:
            idx = np.array([0, 1, len(gdsky)//2, len(gdsky)//2+1, -2, -1])
            gdsky = gdsky[idx]

        # Outfile
        outfile = qa.set_qa_filename(basename, method+'_sky', det=det,
                                       slit=specobjs[sl][0].SLITID)
        # Figure
        plt.figure(figsize=(8, 5.0))
        plt.clf()
        nrow, ncol = 2, 3
        gs = gridspec.GridSpec(nrow, ncol)
        if slit_cen:
            plt.suptitle('Sky Comparison for Slit Center', y=1.05)
        else:
            plt.suptitle('Sky Comparison for {:s}'.format(specobj.name), y=1.05)

        for ii, igdsky in enumerate(gdsky):
            skyline = sky_lines[igdsky]
            ax = plt.subplot(gs[ii//ncol, ii % ncol])
            # Norm
            pix = np.where(np.abs(sky_spec.wavelength-skyline) < dwv)[0]
            f1 = np.sum(sky_spec.flux[pix])
            f2 = np.sum(arx_spec.flux[pix])
            norm = f1/f2
            # Plot
            ax.plot(sky_spec.wavelength[pix], sky_spec.flux[pix], 'k-', label='Obj',
                    drawstyle='steps-mid')
            pix2 = np.where(np.abs(arx_spec.wavelength-skyline) < dwv)[0]
            ax.plot(arx_spec.wavelength[pix2], arx_spec.flux[pix2]*norm, 'r-', label='Arx',
                    drawstyle='steps-mid')
            # Axes
            ax.xaxis.set_major_locator(plt.MultipleLocator(dwv.value))
            ax.set_xlabel('Wavelength')
            ax.set_ylabel('Counts')

        # Legend
        plt.legend(loc='upper left', scatterpoints=1, borderpad=0.3,
                   handletextpad=0.3, fontsize='small', numpoints=1)

        # Finish
        plt.savefig(outfile, dpi=400)
        plt.close()
        #plt.close()

    plt.rcdefaults()
<|MERGE_RESOLUTION|>--- conflicted
+++ resolved
@@ -262,20 +262,6 @@
 def flexure_obj(specobjs, maskslits, method, sky_file, mxshft=None):
     """Correct wavelengths for flexure, object by object
 
-<<<<<<< HEAD
-    Parameters
-    ----------
-    method : str
-        Options are: 'boxcar' (recommended) or 'slitpix'.
-    sky_file: str
-
-    Returns
-    -------
-    flex_list: list
-        list of dicts containing flexure results.  Aligned with
-        specobjs.  Filled with a basically empty dict if the slit is
-        skipped or there is no object
-=======
     Args:
         specobjs (pypeit.specobjs.Specobjs):
         maskslits (ndarray):
@@ -292,8 +278,6 @@
         list:  list of dicts containing flexure results
             Aligned with specobjs
             Filled with a basically empty dict if the slit is skipped or there is no object
->>>>>>> f73126a7
-
     """
     sv_fdict = None
     msgs.work("Consider doing 2 passes in flexure as in LowRedux")
