--- conflicted
+++ resolved
@@ -383,11 +383,7 @@
     #ngridw, ngridd = 100000, 100  # Echelle
 
     #nselw, nseld = 5, 25  # Longslit
-<<<<<<< HEAD
-    nselw, nseld = 1, 1  # Echelle
-=======
     nselw, nseld = 3, 3  # Echelle
->>>>>>> 48239960
 
     # The wavelength grid (i.e. the binw size) should depend on the dispersion.
 
@@ -400,11 +396,7 @@
         ngridw = binw.size
     # Set the dispersion grid
     if bind is None:
-<<<<<<< HEAD
-        ngridd = 100
-=======
         ngridd = 2000
->>>>>>> 48239960
         bind = np.linspace(-3.0, 1.0, ngridd)
     else:
         ngridd = bind.size
@@ -433,13 +425,8 @@
             # First run pattern recognition assuming pixels correlate with wavelength
 
             # Triangle pattern matching
-<<<<<<< HEAD
-            dindexp, lindexp, wvcenp, dispsp = triangles(use_tcent, wvdata, npix, 5, 10, pix_tol)
-            # dindexp, lindexp, wvcenp, dispsp = triangles(use_tcent, wvdata, npix, 3, 6, pix_tol)
-=======
 #            dindexp, lindexp, wvcenp, dispsp = triangles(use_tcent, wvdata, npix, detsrch, lstsrch, pix_tol)
             dindexp, lindexp, wvcenp, dispsp = quadrangles(use_tcent, wvdata, npix, detsrch, lstsrch, pix_tol)
->>>>>>> 48239960
             # Remove any invalid results
             ww = np.where((binw[0] < wvcenp) & (wvcenp < binw[-1]) &
                           (10.0**bind[0] < dispsp) & (dispsp < 10.0**bind[-1]))
@@ -461,24 +448,6 @@
             dispsm = dispsm[ww]
             wvcenm = wvcenm[ww]
             # Construct the histograms
-<<<<<<< HEAD
-            if True:
-                histimgp, wed, ded = utils.hist_wavedisp(wvcenp, np.log10(dispsp), dispbin=bind, wavebin=[np.min(wvdata), np.max(wvdata)])
-                histimgm, wed, ded = utils.hist_wavedisp(wvcenm, np.log10(dispsm), dispbin=bind, wavebin=[np.min(wvdata), np.max(wvdata)])
-                histimg = histimgp - histimgm
-                bidx = np.argpartition(np.abs(histimg), -nstore, axis=None)[-nstore:]
-            else:
-                # The old algorithm
-                histimgp, xed, yed = np.histogram2d(wvcenp, np.log10(dispsp), bins=[binw, bind])
-                histimgm, xed, yed = np.histogram2d(wvcenm, np.log10(dispsm), bins=[binw, bind])
-                #histimgp = gaussian_filter(histimgp, 3)
-                #histimgm = gaussian_filter(histimgm, 3)
-                histimg = histimgp - histimgm
-                #histimg = gaussian_filter(histimg, 6)
-                histpeaks = patterns.detect_2Dpeaks(np.abs(histimg))
-                # Find the indices of the nstore largest peaks
-                bidx = np.unravel_index(np.argpartition(np.abs(histpeaks*histimg), -nstore, axis=None)[-nstore:], histimg.shape)
-=======
             histimgp, xed, yed = np.histogram2d(wvcenp, np.log10(dispsp), bins=[binw, bind])
             histimgm, xed, yed = np.histogram2d(wvcenm, np.log10(dispsm), bins=[binw, bind])
             #histimgp = gaussian_filter(histimgp, 3)
@@ -490,7 +459,6 @@
 
             # Find the indices of the nstore largest peaks
             bidx = np.unravel_index(np.argpartition(np.abs(histpeaks*histimg), -nstore, axis=None)[-nstore:], histimg.shape)
->>>>>>> 48239960
 
             debug = False
             if debug:
@@ -502,54 +470,38 @@
                 #plt.axvline(binw[bidx[0]], color='r', linestyle='--')
                 #plt.axhline(bind[bidx[1]], color='r', linestyle='--')
                 plt.show()
-<<<<<<< HEAD
-                pdb.set_trace()
-                plt.clf()
-                plt.imshow(histimgp[:, ::-1].T, extent=[binw[0], binw[-1], bind[0], bind[-1]], aspect='auto')
-                pdb.set_trace()
-                plt.show()
-
-=======
                 if False:
                     pdb.set_trace()
                     plt.clf()
                     plt.imshow(histimgp[:, ::-1].T, extent=[binw[0], binw[-1], bind[0], bind[-1]], aspect='auto')
                     plt.show()
->>>>>>> 48239960
             # Get the peak value of central wavelength and dispersion
-            wcenval = wed[bidx]
-            dispval = ded[bidx]
+            wcenval = binw[bidx[0]]
+            dispval = bind[bidx[1]]
             histnum = np.abs(histimg[bidx])
 
             # Find all good solutions
             for idx in range(nstore):
                 # Select all solutions around the best solution within a square of side 2*nsel
-                # wlo = binw[max(0, bidx[0][idx] - nselw)]
-                # whi = binw[min(ngridw - 1, bidx[0][idx] + nselw)]
-                darg = np.argmin(np.abs(bind - np.log10(dispval[idx])))
-                dlo = 10.0 ** bind[max(0, darg - nseld)]
-                dhi = 10.0 ** bind[min(ngridd - 1, darg + nseld)]
-                wdelt = nselw*dispval[idx]
+                wlo = binw[max(0, bidx[0][idx] - nselw)]
+                whi = binw[min(ngridw - 1, bidx[0][idx] + nselw)]
+                dlo = 10.0 ** bind[max(0, bidx[1][idx] - nseld)]
+                dhi = 10.0 ** bind[min(ngridd - 1, bidx[1][idx] + nseld)]
                 if histimgp[bidx][idx] > histimgm[bidx][idx]:
-                    # wgd = np.where((wvcenp > wlo) & (wvcenp < whi) & (dispsp > dlo) & (dispsp < dhi))
-                    wgd = np.where((wvcenp > wcenval[idx]-wdelt) & (wvcenp < wcenval[idx]+wdelt) &
-                                   (dispsp > dlo) & (dispsp < dhi))
+                    wgd = np.where((wvcenp > wlo) & (wvcenp < whi) & (dispsp > dlo) & (dispsp < dhi))
                     dindex = dindexp[wgd[0], :].flatten()
                     lindex = lindexp[wgd[0], :].flatten()
                     sign = +1.0
                 else:
-                    # wgd = np.where((wvcenm > wlo) & (wvcenm < whi) & (dispsm > dlo) & (dispsm < dhi))
-                    wgd = np.where((wvcenm > wcenval[idx]-wdelt) & (wvcenm < wcenval[idx]+wdelt) &
-                                   (dispsm > dlo) & (dispsm < dhi))
+                    wgd = np.where((wvcenm > wlo) & (wvcenm < whi) & (dispsm > dlo) & (dispsm < dhi))
                     dindex = dindexm[wgd[0], :].flatten()
                     lindex = lindexm[wgd[0], :].flatten()
                     sign = -1.0
                 # Store relevant values in an array to solve for best solution
                 bestlist[cnt].append([wcenval[idx], dispval[idx], histnum[idx], sign, dindex, lindex])
             allwcen = np.append(allwcen, wcenval)
-            alldisp = np.append(alldisp, np.log10(dispval))
+            alldisp = np.append(alldisp, dispval)
             allhnum = np.append(allhnum, histnum)
-            for i in range(allwcen.size): print(allwcen[i], alldisp[i], allhnum[i])
 
     # Using the results from all slits, decide on the best solutions (assume all slits have the same dispersion)
     dhist, dedge = np.histogram(alldisp, bins=bind, weights=allhnum)
@@ -578,7 +530,6 @@
         dindex, lindex, allsgn = np.array([]), np.array([]), np.array([])
         dcen, wcen = np.array([]), np.array([])
         for ss in range(len(bestlist[cnt])):
-
             if dedge[dhmax-nseld] <= bestlist[cnt][ss][1] <= dedge[dhmax+1+nseld]:
                 wcen = np.append(wcen, bestlist[cnt][ss][0])
                 dcen = np.append(dcen, bestlist[cnt][ss][1])
