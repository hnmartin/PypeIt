""" Module to generate templates for the PypeIt full_template wavelength calibration routine"""

import os
import numpy as np
from IPython import embed

from pkg_resources import resource_filename
from scipy.io import readsav

from astropy.table import Table
from astropy import units

from linetools import utils as ltu

from pypeit import utils
from pypeit.core.wave import airtovac
from pypeit.core.wavecal import waveio
from pypeit.core.wavecal import wvutils
from pypeit.core.wavecal import autoid
from pypeit.core.wavecal import fitting

from pypeit import debugger

# Data Model
# FITS table
#  wave -- Wavelength values
#  flux -- Arc spectrum flux values
#
# Meta must include BINNING of the template with 1=native
if os.getenv('PYPEIT_DEV') is not None:
    template_path = os.path.join(os.getenv('PYPEIT_DEV'), 'dev_algorithms/wavelengths/template_files/')
else:
    # print("You may wish to set the PYPEIT_DEV environment variable")
    pass

outpath = resource_filename('pypeit', 'data/arc_lines/reid_arxiv')


def build_template(in_files, slits, wv_cuts, binspec, outroot,
                   normalize=False, subtract_conti=False, wvspec=None,
                   lowredux=True, ifiles=None, det_cut=None, chk=False,
                   miny=None, overwrite=True):
    """
    Generate a full_template for a given instrument

    Args:
        in_files (list or str):
            Wavelength solution files, XIDL or PypeIt
        slits (list):
            Slits in the archive files to use
        wv_cuts (list):
            Wavelengths to cut each slit at
        binspec (int):
            Spectral binning of the archived spectrum
        outroot (str):
            Name of output archive
        lowredux (bool, optional):
            If true, in_files are from LowRedux
        wvspec (ndarray, optional):
            Manually input the wavelength values
        ifiles (list, optional):
            Ordering of the in_files.  Default is np.arange(len(in_files))
        det_cut (dict, optional):
            Cut the detector into pieces.  Important for long detectors with wavelengths on one side
        chk (bool, optional):
            Show a plot or two
        miny (float):
            Impose a minimum value
        normalize (bool, optional):
            If provided multiple in_files, normalize each
            snippet to have the same maximum amplitude.
        subtract_conti (bool, optional):
            Subtract the continuum for the final archive
    """
    # Load xidl file
    # Grab it
    # Load and splice
    yvals = []
    lvals = []
    if not isinstance(in_files,list):
        in_files = [in_files]
        ifiles = [0]*len(slits)
    for kk, slit in enumerate(slits):
        if wvspec is None:
            in_file = in_files[ifiles[kk]]
            if lowredux:
                wv_vac, spec = xidl_arcspec(in_file, slit)
            else:
                wv_vac, spec = pypeit_arcspec(in_file, slit)
        else:
            wv_vac, spec = wvspec['wv_vac'], wvspec['spec']
        # Cut
        if len(slits) > 1:
            if kk == 0:
                llow = 0.
                lhi = wv_cuts[0]
            elif kk == len(slits)-1:
                llow = wv_cuts[kk-1]
                lhi = 1e9
            else:
                llow = wv_cuts[kk-1]
                lhi = wv_cuts[kk]
            #
            gdi = (wv_vac > llow) & (wv_vac < lhi)
        else:
            gdi = np.arange(spec.size).astype(int)
        # Append
        yvals.append(spec[gdi])
        lvals.append(wv_vac[gdi])
    # Continuum
    if subtract_conti:
        for kk,spec in enumerate(yvals):
            _, _, _, _, spec_cont_sub = wvutils.arc_lines_from_spec(spec)
            yvals[kk] = spec_cont_sub
    # Normalize?
    if normalize:
        norm_val = 10000.
        # Max values
        maxs = []
        for kk,spec in enumerate(yvals):
            mx = np.max(spec)
            spec = spec * norm_val / mx
            yvals[kk] = spec
    # Concatenate
    nwspec = np.concatenate(yvals)
    nwwv = np.concatenate(lvals)
    # Min y?
    if miny is not None:
        nwspec = np.maximum(nwspec, miny)
    # Check
    if chk:
        debugger.plot1d(nwwv, nwspec)
        embed(header='102')
    # Generate the table
    write_template(nwwv, nwspec, binspec, outpath, outroot, det_cut=det_cut, overwrite=overwrite)


def pypeit_arcspec(in_file, slit):
    """
    Documentation needed.
    Args:
        in_file:
        slit:

    Returns:

    """
    wv_dict = ltu.loadjson(in_file)
    iwv_calib = wv_dict[str(slit)]
    x = np.arange(len(iwv_calib['spec']))
    wv_vac = utils.func_val(iwv_calib['fitc'], x/iwv_calib['xnorm'], iwv_calib['function'],
                           minx=iwv_calib['fmin'], maxx=iwv_calib['fmax'])
    # Return
    return wv_vac, np.array(iwv_calib['spec'])


def pypeit_identify_record(iwv_calib, binspec, specname, gratname, dispangl):
    """From within PypeIt, generate a template file if the user manually identifies an arc spectrum

    Args:
        iwv_calib (dict): Wavelength calibration returned by final_fit
        binspec (int): Spectral binning
        specname (str): Name of instrument
        gratname (str): Name of grating
        dispangl (str): Dispersion angle
    """
    x = np.arange(len(iwv_calib['spec']))
    wv_vac = utils.func_val(iwv_calib['fitc'], x / iwv_calib['xnorm'], iwv_calib['function'],
                            minx=iwv_calib['fmin'], maxx=iwv_calib['fmax'])
    wvspec = dict(wv_vac=wv_vac, spec=np.array(iwv_calib['spec']))
    # Derive an output file
    cntr = 1
    extstr = ""
    while True:
        outroot = '{0:s}_{1:s}_{2:s}{3:s}.fits'.format(specname, gratname, dispangl, extstr)
        if os.path.exists(os.path.join(outpath, outroot)):
            extstr = "_{0:02d}".format(cntr)
        else:
            break
        cntr += 1
    slits = [0]
    lcut = [3200.]
    build_template("", slits, lcut, binspec, outroot, wvspec=wvspec, lowredux=False, overwrite=False)
    # Return
    return


<<<<<<< HEAD
def write_template(nwwv, nwspec, binspec, outpath, outroot, det_cut=None, order=None):
    """
    TODO: Documentation needed
    Args:
        nwwv:
        nwspec:
        binspec:
        outpath:
        outroot:
        det_cut:

    Returns:

    """
=======
def write_template(nwwv, nwspec, binspec, outpath, outroot, det_cut=None, overwrite=True):
>>>>>>> 2d41bf08
    tbl = Table()
    tbl['wave'] = nwwv
    tbl['flux'] = nwspec
    if order is not None:
        tbl['order'] = order

    tbl.meta['BINSPEC'] = binspec
    # Detector snippets??
    if det_cut is not None:
        tbl['det'] = 0
        for dets, wcuts in zip(det_cut['dets'], det_cut['wcuts']):
            gdwv = (tbl['wave'] > wcuts[0]) & (tbl['wave'] < wcuts[1])
            deti = np.sum([2**ii for ii in dets])
            tbl['det'][gdwv] += deti
    # Write
    outfile = os.path.join(outpath, outroot)
    tbl.write(outfile, overwrite=overwrite)
    print("Wrote: {}".format(outfile))


#####################################################################################################
#####################################################################################################
## Low-Redux routines

def fcheby(xnrm,order):
    leg = np.zeros((len(xnrm),order))
    leg[:,0] = 1.
    if order >= 2:
        leg[:,1] = xnrm
    # For loop
    for j in range(2,order):
        leg[:,j] = 2.0 * xnrm * leg[:,j-1] - leg[:,j-2]
    # Return
    return leg


def cheby_val(coeff, x, nrm, order):
    #
    xnrm = 2. * (x - nrm[0])/nrm[1]
    # Matrix first
    leg = fcheby(xnrm, order)
    # Dot
    return np.dot(leg, coeff)

def poly_val(coeff, x, nrm):
    """
    IDL style function for polynomial

    Args:
        coeff (np.ndarray):  Polynomial coefficients
        x (np.ndarray):  x array
        nrm (np.ndarray): Normalization terms

    Returns:
        np.ndarray:  Same shape as x

    """
    #
    xnrm = 2. * (x - nrm[0])/nrm[1]
    #
    n = len(coeff)-1
    y = coeff[n]
    #for i=n-1,0,-1 do y = TEMPORARY(y) * x + c[i]
    for ii in range(n-1,-1,-1):
        y = y*xnrm + coeff[ii]
    return y


def xidl_arcspec(xidl_file, slit):
    xidl_dict = readsav(xidl_file)
    if xidl_dict['archive_arc'].ndim == 2:
        nspec = xidl_dict['archive_arc'].shape[0]
        npix = xidl_dict['archive_arc'].shape[1]
    else:
        npix = xidl_dict['archive_arc'].shape[0]
    # This is the best one (well-centered)
    calib = xidl_dict['calib'][slit]
    # Generate the wavelengths
    if calib['FUNC'] == b'CHEBY':
        wv_air = cheby_val(calib['FFIT'], np.arange(npix),
                       calib['NRM'], calib['NORD'])
    elif calib['FUNC'] == b'POLY':
        wv_air = poly_val(calib['FFIT'], np.arange(npix), calib['NRM'])

    wv_vac = airtovac(wv_air * units.AA)
    if xidl_dict['archive_arc'].ndim == 2:
        spec = xidl_dict['archive_arc'][slit]
    else:
        spec = xidl_dict['archive_arc']
    # Flip to blue to red?
    if wv_vac[1] < wv_vac[0]:
        wv_vac = wv_vac[::-1]
        spec = spec[::-1]
    # Return
    return wv_vac.value, spec

def main(flg):

    # Keck LRISb
    if flg & (2**0): # B300, all lamps
        binspec = 1
        slits = [15]
        xidl_file = os.path.join(template_path, 'Keck_LRIS', 'B300', 'lris_blue_300.sav')
        outroot = 'keck_lris_blue_300_d680.fits'
        build_template(xidl_file, slits, None, binspec, outroot, lowredux=True)

    if flg & (2**1): # B400, all lamps I think)
        binspec = 2
        outroot='keck_lris_blue_400_d560.fits'
        slits = [19,14]
        lcut = [5500.]
        xidl_file = os.path.join(template_path, 'Keck_LRIS', 'B400', 'lris_blue_400_d560.sav')
        build_template(xidl_file, slits, lcut, binspec, outroot, lowredux=True)

    if flg & (2**2): # B600, all lamps
        binspec = 2
        outroot='keck_lris_blue_600_d560.fits'
        slits = [0,7]
        lcut = [4500.]
        wfile = os.path.join(template_path, 'Keck_LRIS', 'B600', 'MasterWaveCalib_A_1_01.json')
        build_template(wfile, slits, lcut, binspec, outroot, lowredux=False)

    if flg & (2**3): # B1200, all lamps?
        binspec = 2
        outroot='keck_lris_blue_1200_d460.fits'
        slits = [19,44]
        lcut = [3700.]
        xidl_file = os.path.join(template_path, 'Keck_LRIS', 'B1200', 'lris_blue_1200.sav')
        build_template(xidl_file, slits, lcut, binspec, outroot, lowredux=True)

    # Shane Kastb
    if flg & (2**4):  # 452/3306
        binspec = 1
        slits = [0]
        xidl_file = os.path.join(template_path, 'Shane_Kast', '452_3306', 'kast_452_3306.sav')
        outroot = 'shane_kast_blue_452.fits'
        build_template(xidl_file, slits, None, binspec, outroot, lowredux=True)

    if flg & (2**5):  # 600/4310
        binspec = 1
        slits = [0,3]
        lcut = [4550.]
        xidl_file = os.path.join(template_path, 'Shane_Kast', '600_4310', 'kast_600_4310.sav')
        outroot = 'shane_kast_blue_600.fits'
        build_template(xidl_file, slits, lcut, binspec, outroot, lowredux=True)

    if flg & (2**6):  # 830/3460
        binspec = 1
        slits = [0]
        xidl_file = os.path.join(template_path, 'Shane_Kast', '830_3460', 'kast_830_3460.sav')
        outroot = 'shane_kast_blue_830.fits'
        build_template(xidl_file, slits, None, binspec, outroot, lowredux=True)

    # Keck/DEIMOS
    if flg & (2**7):  # 600ZD :: Might not go red enough
        binspec = 1
        slits = [0,1]
        lcut = [7192.]
        xidl_file = os.path.join(template_path, 'Keck_DEIMOS', '600ZD', 'deimos_600.sav')
        outroot = 'keck_deimos_600.fits'
        build_template(xidl_file, slits, lcut, binspec, outroot, lowredux=True)

    if flg & (2**8):  # 830G
        binspec = 1
        outroot='keck_deimos_830G.fits'
        # 3-12 = blue  6508 -- 8410
        # 7-24 = blue  8497 -- 9925 (no lines after XeI)
        ifiles = [0, 0, 1]
        slits = [12, 14, 24]
        lcut = [8400., 8480]
        wfile1 = os.path.join(template_path, 'Keck_DEIMOS', '830G_M_8600', 'MasterWaveCalib_A_1_03.json')
        wfile2 = os.path.join(template_path, 'Keck_DEIMOS', '830G_M_8600', 'MasterWaveCalib_A_1_07.json')
        # det_dict
        det_cut = {}
        det_cut['dets'] = [[1,2,3,4], [5,6,7,8]]
        det_cut['wcuts'] = [[0,9000.], [8200,1e9]]  # Significant overlap is fine
        #
        build_template([wfile1,wfile2], slits, lcut, binspec, outroot, lowredux=False,
                       ifiles=ifiles, det_cut=det_cut)

    if flg & (2**9):  # 1200
        binspec = 1
        outroot='keck_deimos_1200G.fits'
        # 3-3 = blue  6268.23 -- 7540
        # 3-14 = red   6508 -- 7730
        # 7-3 = blue  7589 -- 8821
        # 7-17 = red  8000 - 9230
        # 7c-0 = red  9120 -- 9950
        ifiles = [0, 0, 1, 1, 2]
        slits = [3, 14, 3, 17, 0]
        lcut = [7450., 7730., 8170, 9120]
        wfile1 = os.path.join(template_path, 'Keck_DEIMOS', '1200G', 'MasterWaveCalib_A_1_03.json')
        wfile2 = os.path.join(template_path, 'Keck_DEIMOS', '1200G', 'MasterWaveCalib_A_1_07.json')
        wfile3 = os.path.join(template_path, 'Keck_DEIMOS', '1200G', 'MasterWaveCalib_A_1_07c.json')
        # det_dict
        det_cut = None
        #det_cut = {}
        #det_cut['dets'] = [[1,2,3,4], [5,6,7,8]]
        #det_cut['wcuts'] = [[0,9000.], [8200,1e9]]  # Significant overlap is fine
        #
        build_template([wfile1,wfile2,wfile3], slits, lcut, binspec, outroot, lowredux=False,
                       ifiles=ifiles, det_cut=det_cut, chk=True)

    # Keck/LRISr
    if flg & (2**10): # R400
        binspec = 2
        outroot='keck_lris_red_400.fits'
        slits = [7]  # Quite blue, but not the bluest
        lcut = []
        wfile = os.path.join(template_path, 'Keck_LRIS', 'R400', 'MasterWaveCalib_A_1_01.json')
        build_template(wfile, slits, lcut, binspec, outroot, lowredux=False)

    if flg & (2**11):  # R1200
        # slits = [2-3]  # 7726 -- 9250
        # slits = [1-4]  # 9250 -- 9925
        binspec = 1
        outroot='keck_lris_red_1200_9000.fits'
        ifiles = [0, 1]
        slits = [3, 7]
        lcut = [9250.]
        wfile1 = os.path.join(template_path, 'Keck_LRIS', 'R1200_9000', 'MasterWaveCalib_A_1_02.json')  # Original Dev
        wfile2 = os.path.join(template_path, 'Keck_LRIS', 'R1200_9000', 'MasterWaveCalib_A_1_01.json')  # Dev suite 2x1
        build_template([wfile1,wfile2], slits, lcut, binspec, outroot, lowredux=False,
                       ifiles=ifiles)

    if flg & (2**12):  # R600/5000
        # slits = [1-4]  # 5080 -- 7820
        # slits = [1-7]  # 7820 -- 9170
        binspec = 2
        outroot='keck_lris_red_600_5000.fits'
        slits = [4, 7]
        lcut = [7820.]
        wfile = os.path.join(template_path, 'Keck_LRIS', 'R600_5000', 'MasterWaveCalib_B_1_01.json')
        build_template(wfile, slits, lcut, binspec, outroot, lowredux=False)

    if flg & (2**13):  # Magellan/MagE
        # Load
        mase_path = os.path.join(os.getenv('XIDL_DIR'), 'Magellan', 'MAGE', 'mase', 'Calib')
        sav_file = os.path.join(mase_path, 'MagE_wvguess_jfh.idl')
        mase_dict = readsav(sav_file)
        mase_sol = Table(mase_dict['all_arcfit'])
        # Do it
        all_wave = np.zeros((2048, 15))
        all_flux = np.zeros_like(all_wave)
        for order in np.arange(15):
            all_flux[:,order] = mase_dict['sv_aspec'][order]
            # Build the wavelengths
            wv_air = cheby_val(mase_sol['FFIT'][order], np.arange(2048), mase_sol['NRM'][order],
                                         mase_sol['NORD'][order])
            all_wave[:,order] = airtovac(wv_air * units.AA).value
        # Write
        tbl = Table()
        tbl['wave'] = all_wave.T
        tbl['flux'] = all_flux.T
        tbl['order'] = np.arange(20, 5, -1, dtype=int)
        tbl.meta['BINSPEC'] = 1
        # Write
        outroot='magellan_mage.fits'
        outfile = os.path.join(template_path, outroot)
        tbl.write(outfile, overwrite=True)
        print("Wrote: {}".format(outfile))

    if flg & (2**14):  # Magellan/MagE Plots
        outpath = os.path.join(resource_filename('pypeit', 'data'), 'arc_lines', 'plots')
        new_mage_file = os.path.join(resource_filename('pypeit', 'data'), 'arc_lines', 'reid_arxiv',
                                     'magellan_mage.fits')
        # Load
        mage_wave = Table.read(new_mage_file)
        llist = waveio.load_line_lists(['ThAr_MagE'])
        #
        for kk in range(mage_wave['wave'].shape[1]):
            wv = mage_wave['wave'][:, kk]
            fx = mage_wave['flux'][:, kk]
            order = 20 - kk
            # Reidentify
            detections, spec_cont_sub, patt_dict = autoid.reidentify(fx, fx, wv, llist, 1)
            # Fit
            final_fit = fitting.fit_slit(fx, patt_dict, detections, llist)
            # Output
            outfile=os.path.join(outpath, 'MagE_order{:2d}_IDs.pdf'.format(order))
            autoid.arc_fit_qa(final_fit, outfile=outfile, ids_only=True)
            print("Wrote: {}".format(outfile))
            autoid.arc_fit_qa(final_fit, outfile=os.path.join(outpath, 'MagE_order{:2d}_full.pdf'.format(order)))

    if flg & (2**15):  # VLT/X-Shooter reid_arxiv
        # VIS
        reid_path = os.path.join(resource_filename('pypeit', 'data'), 'arc_lines', 'reid_arxiv')
        for iroot, iout in zip(['vlt_xshooter_vis1x1.json', 'vlt_xshooter_nir.json'],
            ['vlt_xshooter_vis1x1.fits', 'vlt_xshooter_nir.fits']):
            # Load
            old_file = os.path.join(reid_path, iroot)
            odict, par = waveio.load_reid_arxiv(old_file)

            # Do it
            orders = odict['fit2d']['orders'][::-1].astype(int)  # Flipped
            all_wave = np.zeros((odict['0']['nspec'], orders.size))
            all_flux = np.zeros_like(all_wave)
            for kk,order in enumerate(orders):
                all_flux[:,kk] = odict[str(kk)]['spec']
                if 'nir' in iroot:
                    all_wave[:,kk] = odict[str(kk)]['wave_soln']
                else:
                    all_wave[:,kk] = airtovac(odict[str(kk)]['wave_soln'] * units.AA).value
            # Write
            tbl = Table()
            tbl['wave'] = all_wave.T
            tbl['flux'] = all_flux.T
            tbl['order'] = orders
            tbl.meta['BINSPEC'] = 1
            # Write
            outfile = os.path.join(reid_path, iout)
            tbl.write(outfile, overwrite=True)
            print("Wrote: {}".format(outfile))

    if flg & (2**16):  # VLT/X-Shooter line list
        line_path = os.path.join(resource_filename('pypeit', 'data'), 'arc_lines', 'lists')
        old_file = os.path.join(line_path, 'ThAr_XSHOOTER_VIS_air_lines.dat')
        # Load
        air_list = waveio.load_line_list(old_file)
        # Vacuum
        vac_wv = airtovac(air_list['wave']*units.AA).value
        vac_list = air_list.copy()
        vac_list['wave'] = vac_wv
        # Write
        new_file = os.path.join(line_path, 'ThAr_XSHOOTER_VIS_lines.dat')
        vac_list.write(new_file, format='ascii.fixed_width', overwrite=True)
        print("Wrote: {}".format(new_file))

    if flg & (2**17):  # NIRES
        reid_path = os.path.join(resource_filename('pypeit', 'data'), 'arc_lines', 'reid_arxiv')
        iroot = 'keck_nires.json'
        iout = 'keck_nires.fits'
        # Load
        old_file = os.path.join(reid_path, iroot)
        odict, par = waveio.load_reid_arxiv(old_file)

        # Do it
        orders = odict['fit2d']['orders'][::-1].astype(int)  # Flipped
        all_wave = np.zeros((odict['0']['nspec'], orders.size))
        all_flux = np.zeros_like(all_wave)
        for kk,order in enumerate(orders):
            all_flux[:,kk] = odict[str(kk)]['spec']
            if 'nir' in iroot:
                all_wave[:,kk] = odict[str(kk)]['wave_soln']
            else:
                all_wave[:,kk] = airtovac(odict[str(kk)]['wave_soln'] * units.AA).value
        # Write
        tbl = Table()
        tbl['wave'] = all_wave.T
        tbl['flux'] = all_flux.T
        tbl['order'] = orders
        tbl.meta['BINSPEC'] = 1
        # Write
        outfile = os.path.join(reid_path, iout)
        tbl.write(outfile, overwrite=True)
        print("Wrote: {}".format(outfile))


    if flg & (2**18):  # Gemini/GNIRS
        reid_path = os.path.join(resource_filename('pypeit', 'data'), 'arc_lines', 'reid_arxiv')
        iroot = 'gemini_gnirs.json'
        iout = 'gemini_gnirs.fits'
        # Load
        old_file = os.path.join(reid_path, iroot)
        odict, par = waveio.load_reid_arxiv(old_file)

        # Do it
        orders = odict['fit2d']['orders'][::-1].astype(int)  # Flipped
        all_wave = np.zeros((odict['0']['nspec'], orders.size))
        all_flux = np.zeros_like(all_wave)
        for kk,order in enumerate(orders):
            all_flux[:,kk] = odict[str(kk)]['spec']
            if 'nir' in iroot:
                all_wave[:,kk] = odict[str(kk)]['wave_soln']
            else:
                all_wave[:,kk] = airtovac(odict[str(kk)]['wave_soln'] * units.AA).value
        # Write
        tbl = Table()
        tbl['wave'] = all_wave.T
        tbl['flux'] = all_flux.T
        tbl['order'] = orders
        tbl.meta['BINSPEC'] = 1
        # Write
        outfile = os.path.join(reid_path, iout)
        tbl.write(outfile, overwrite=True)
        print("Wrote: {}".format(outfile))

    # ##############################
    if flg & (2**20):  # GMOS R400 Hamamatsu
        binspec = 2
        outroot='gemini_gmos_r400_ham.fits'
        #
        ifiles = [0, 1, 2, 3, 4]
        slits = [0, 2, 3, 0, 0]  # Be careful with the order..
        lcut = [5400., 6620., 8100., 9000.]
        wfile1 = os.path.join(template_path, 'GMOS', 'R400', 'MasterWaveCalib_A_01_aa.json')
        wfile5 = os.path.join(template_path, 'GMOS', 'R400', 'MasterWaveCalib_A_05_aa.json') # 5190 -- 6679
        #wfile2 = os.path.join(template_path, 'GMOS', 'R400', 'MasterWaveCalib_A_02_aa.json')
        wfile3 = os.path.join(template_path, 'GMOS', 'R400', 'MasterWaveCalib_A_04_aa.json')
        wfile4 = os.path.join(template_path, 'GMOS', 'R400', 'MasterWaveCalib_A_03_aa.json')
        wfile6 = os.path.join(template_path, 'GMOS', 'R400', 'MasterWaveCalib_A_06_aa.json')
        #
        build_template([wfile1,wfile5,wfile3,wfile4, wfile6], slits, lcut, binspec,
                       outroot, lowredux=False, ifiles=ifiles, chk=True,
                       normalize=True, subtract_conti=True)


    # ##############################
    if flg & (2**21):  # GMOS R400 E2V
        binspec = 2
        outroot='gemini_gmos_r400_e2v.fits'
        #
        ifiles = [0, 1, 2]
        slits = [0, 0, 0]
        lcut = [6000., 7450]
        wfile1 = os.path.join(template_path, 'GMOS', 'R400', 'MasterWaveCalib_A_1_01.json')
        wfile2 = os.path.join(template_path, 'GMOS', 'R400', 'MasterWaveCalib_A_1_02.json')
        wfile3 = os.path.join(template_path, 'GMOS', 'R400', 'MasterWaveCalib_A_1_03.json')
        #
        build_template([wfile1,wfile2,wfile3], slits, lcut, binspec,
                       outroot, lowredux=False, ifiles=ifiles, chk=True,
                       normalize=True)

    # ##############################
    if flg & (2**22):  # GMOS R400 Hamamatsu
        binspec = 2
        outroot='gemini_gmos_b600_ham.fits'
        #
        ifiles = [0, 1, 2, 3, 4]
        slits = [0, 0, 0, 0, 0]
        lcut = [4250., 4547., 5250., 5615.]
        wfile1 = os.path.join(template_path, 'GMOS', 'B600', 'MasterWaveCalib_C_1_01.json')
        wfile5 = os.path.join(template_path, 'GMOS', 'B600', 'MasterWaveCalib_D_1_01.json') # - 4547
        wfile2 = os.path.join(template_path, 'GMOS', 'B600', 'MasterWaveCalib_C_1_02.json')
        wfile4 = os.path.join(template_path, 'GMOS', 'B600', 'MasterWaveCalib_D_1_02.json') # 4610-5608
        wfile3 = os.path.join(template_path, 'GMOS', 'B600', 'MasterWaveCalib_C_1_03.json')
        #
        build_template([wfile1,wfile5,wfile2,wfile4,wfile3], slits, lcut, binspec,
                       outroot, lowredux=False, ifiles=ifiles, chk=True,
                       normalize=True, subtract_conti=True, miny=-100.)

    if flg & (2**23):  # WHT/ISIS
        iroot = 'wht_isis_blue_1200_4800.json'
        outroot = 'wht_isis_blue_1200_4800.fits'
        wfile = os.path.join(template_path, 'WHT_ISIS', '1200B', iroot)
        binspec = 2
        slits = [0]
        lcut = [3200.]
        build_template(wfile, slits, lcut, binspec, outroot, lowredux=False)

    if flg & (2**24):  # Magellan/FIRE
        reid_path = os.path.join(resource_filename('pypeit', 'data'), 'arc_lines', 'reid_arxiv')
        iroot = 'magellan_fire_echelle.json'
        iout = 'magellan_fire_echelle.fits'
        # Load
        old_file = os.path.join(reid_path, iroot)
        odict, par = waveio.load_reid_arxiv(old_file)

        # Do it
        orders = odict['fit2d']['orders'][::-1].astype(int)  # Flipped
        all_wave = np.zeros((odict['0']['nspec'], orders.size))
        all_flux = np.zeros_like(all_wave)
        for kk,order in enumerate(orders):
            all_flux[:,kk] = odict[str(kk)]['spec']
            if 'nir' in iroot:
                all_wave[:,kk] = odict[str(kk)]['wave_soln']
            else:
                all_wave[:,kk] = airtovac(odict[str(kk)]['wave_soln'] * units.AA).value
        # Write
        tbl = Table()
        tbl['wave'] = all_wave.T
        tbl['flux'] = all_flux.T
        tbl['order'] = orders
        tbl.meta['BINSPEC'] = 1
        # Write
        outfile = os.path.join(reid_path, iout)
        tbl.write(outfile, overwrite=True)
        print("Wrote: {}".format(outfile))

    if flg & (2**25): # FIRE longslit
        binspec = 1
        reid_path = os.path.join(resource_filename('pypeit', 'data'), 'arc_lines', 'reid_arxiv')
        outroot = 'magellan_fire_long.fits'
        xidl_file = os.path.join(os.getenv('FIRE_DIR'), 'LowDispersion', 'NeNeAr_archive_fit.fits')
        spec_file = os.path.join(os.getenv('FIRE_DIR'), 'LowDispersion', 'NeNeAr2.sav')
        fire_sol = Table.read(xidl_file)
        wave = cheby_val(fire_sol['FFIT'].data[0], np.arange(2048), fire_sol['NRM'].data[0], fire_sol['NORD'].data[0])
        wv_vac = airtovac(wave * units.AA)
        xidl_dict = readsav(spec_file)
        flux = xidl_dict['arc1d']
        write_template(wv_vac.value, flux, binspec, reid_path, outroot, det_cut=None)

    # Gemini/Flamingos2
    if flg & (2**26):
        reid_path = os.path.join(resource_filename('pypeit', 'data'), 'arc_lines', 'reid_arxiv')
        iroot = ['Flamingos2_JH_JH.json','Flamingos2_HK_HK.json']
        outroot=['Flamingos2_JH_JH.fits','Flamingos2_HK_HK.fits']
        binspec = 1
        slits = [0]
        lcut = []
        for ii in range(len(iroot)):
            wfile = os.path.join(reid_path, iroot[ii])
            build_template(wfile, slits, lcut, binspec, outroot[ii], lowredux=False)

# Command line execution
if __name__ == '__main__':
    flg = 0

    # Keck/LRISb
    #flg += 2**0  # LRISb 300, all lamps
    #flg += 2**1  # LRISb 400, all lamps
    #flg += 2**2  # LRISb 600, all lamps
    #flg += 2**3  # LRISb 1200, all lamps?

    # Shane/Kastb
    #flg += 2**4  # Kastb 452/3306 -- Not yet tested
    #flg += 2**5  # Kastb 600/4310
    #flg += 2**6  # Kastb 830/3460 -- Not yet tested

    # Keck/DEIMOS
    #flg += 2**7  # 600
    #flg += 2**8  # 830G
    #flg += 2**9  # 1200

    # Keck/LRISr
    #flg += 2**10  # R400
    #flg += 2**11  # R1200
    #flg += 2**12  # R600/5000

    # Shane/Kastr
    #  Need several arcs to proceed this way

    # MagE
    #flg += 2**13
    #flg += 2**14  # Plots

    # VLT/X-Shooter
    #flg += 2**15  # Convert JSON to FITS
    #flg += 2**16  # Line list

    # Keck/NIRES
    #flg += 2**17  # Convert JSON to FITS

    # Gemini/GNIRS
    #flg += 2**18  # Convert JSON to FITS
    #flg += 2**19  # Convert JSON to FITS

    # Gemini/GMOS
    #flg += 2**20  # Hamamatsu R400 Convert JSON to FITS
    #flg += 2**21  # E2V Convert JSON to FITS
    #flg += 2**22  # Hamamatsu B600 XIDL

    # WHT/ISIS
    #flg += 2**23  # Convert JSON to FITS
    # Magellan/FIRE
    #flg += 2**24  # FIRE Echelle
    #flg += 2**25  # FIRElongslit
    # Gemini Flamingos2
    #flg += 2**26  # Longslit
    flg += 2**19

    main(flg)
<|MERGE_RESOLUTION|>--- conflicted
+++ resolved
@@ -185,8 +185,7 @@
     return
 
 
-<<<<<<< HEAD
-def write_template(nwwv, nwspec, binspec, outpath, outroot, det_cut=None, order=None):
+def write_template(nwwv, nwspec, binspec, outpath, outroot, det_cut=None, order=None, overwrite=True):
     """
     TODO: Documentation needed
     Args:
@@ -196,13 +195,12 @@
         outpath:
         outroot:
         det_cut:
+        order:
+        overwrite:
 
     Returns:
 
     """
-=======
-def write_template(nwwv, nwspec, binspec, outpath, outroot, det_cut=None, overwrite=True):
->>>>>>> 2d41bf08
     tbl = Table()
     tbl['wave'] = nwwv
     tbl['flux'] = nwspec
