--- conflicted
+++ resolved
@@ -43,7 +43,7 @@
         msgs.warn('File exists: {0}'.format(outfile) + msgs.newline()
                   + 'Set overwrite=True to overwrite it.')
         return
-    
+
     # jsonify has the annoying property that it modifies the objects
     # when it jsonifies them so make a copy, which converts lists to
     # arrays, so we make a copy
@@ -55,7 +55,7 @@
 def load_wavelength_calibration(filename):
     """
     Load the wavelength calibration data from a file.
-        
+
     Args:
         filename (:obj:`str`):
             Name of the json file.
@@ -66,7 +66,7 @@
     """
     if not os.path.isfile(filename):
         msgs.error('File does not exist: {0}'.format(filename))
-        
+
     wv_calib = linetools.utils.loadjson(filename)
 
     # Recast a few items as arrays
@@ -125,10 +125,10 @@
     """
     # ToDO put in some code to allow user specified files rather than everything in the main directory
     calibfile = os.path.join(reid_arxiv_path, arxiv_file)
-<<<<<<< HEAD
     # This is a hack as it will fail if we change the data model yet again for wavelength solutions
     if calibfile[-4:] == 'json':
-        wv_calib_arxiv, par = wavecalib.load_wv_calib(calibfile)
+        wv_calib_arxiv = load_wavelength_calibration(calibfile)
+        par = wv_calib_arxiv['par'].copy()
         # Pop out par and steps if they were inserted in this calibration dictionary
         try:
             wv_calib_arxiv.pop('steps')
@@ -150,19 +150,6 @@
             wv_calib_arxiv[str(irow)]['wave_soln'] = wv_tbl['wave'][:,irow]
     else:
         msgs.error("Not ready for this extension!")
-=======
-    wv_calib_arxiv = load_wavelength_calibration(calibfile)
-    par = wv_calib_arxiv['par'].copy()
-    # Pop out par and steps if they were inserted in this calibration dictionary
-    try:
-        wv_calib_arxiv.pop('steps')
-    except KeyError:
-        pass
-    try:
-        wv_calib_arxiv.pop('par')
-    except KeyError:
-        pass
->>>>>>> e1afde3a
 
     return wv_calib_arxiv, par
 
