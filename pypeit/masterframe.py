--- conflicted
+++ resolved
@@ -160,15 +160,10 @@
 
         msgs.info('Master frame written to {0}'.format(_outfile))
 
-    # TODO: have ext default to provide all extensions?
-<<<<<<< HEAD
     # TODO: Add a base-level staticmethod one-liner?
-    def load_master(self, ext, ifile=None, return_header=False):
-=======
     # TODO: include checksum keyword, used to validate data when
     # loading?
-    def load(self, ext, ifile=None, return_header=False):
->>>>>>> eea71304
+    def load_master(self, ext, ifile=None, return_header=False):
         """
         Generic master file reader.
 
