--- conflicted
+++ resolved
@@ -1559,11 +1559,7 @@
                               '2d legendre polynomial (spatial, spectral) that is fit to obtain a global solution for the tilts across the' \
                               'slit/order. This can be a single number or a list/array providing the value for each slit'
 
-<<<<<<< HEAD
-        defaults['spec_order'] = 5
-=======
         defaults['spec_order'] = 4
->>>>>>> 84d61080
         dtypes['spec_order'] = [int, float, list, numpy.ndarray]
         descr['spec_order'] = 'Order of the spectral direction of the 2d legendre polynomial (spatial, spectral) that is ' \
                               'fit to obtain a global solution for the tilts across the slit/order. ' \
