"""
Script for performing 2d coadds of PypeIt data.

.. include common links, assuming primary doc root is up one directory
.. include:: ../include/links.rst
"""
import os
import glob
from collections import OrderedDict

from IPython import embed

import numpy as np

from astropy.io import fits

from pypeit import par, msgs, io
from pypeit import coadd2d
from pypeit import io
from pypeit import specobjs
from pypeit import spec2dobj
from pypeit.scripts import scriptbase
from pypeit.spectrographs.util import load_spectrograph


class CoAdd2DSpec(scriptbase.ScriptBase):

    @classmethod
    def get_parser(cls, width=None):
        parser = super().get_parser(description='Coadd 2D spectra produced by PypeIt',
                                    width=width)

        parser.add_argument("--file", type=str, default=None, help="File to guide 2d coadds")
#        parser.add_argument('--det', default=None, type=int,
#                            help="Only coadd data from this detector (1-indexed)")
        parser.add_argument('--det', default=None, type=str,
                            help="Only coadd data from this detector (1-indexed)")
        parser.add_argument("--obj", type=str, default=None,
                            help="Object name in lieu of extension, e.g if the spec2d files are "
                                 "named 'spec2d_J1234+5678_GNIRS_2017Mar31T085412.181.fits' then "
                                 "use --obj J1234+5678")
        parser.add_argument("--show", default=False, action="store_true",
                            help="Show the reduction steps. Equivalent to the -s option when "
                                 "running pypeit.")
        parser.add_argument("--debug_offsets", default=False, action="store_true",
                            help="Show QA plots useful for debugging automatic offset "
                                 "determination")
        parser.add_argument("--peaks", default=False, action="store_true",
                            help="Show the peaks found by the object finding algorithm.")
        parser.add_argument("--basename", type=str, default=None,
                            help="Basename of files to save the parameters, spec1d, and spec2d")
        parser.add_argument('--spec_samp_fact', default=1.0, type=float,
                            help="Make the wavelength grid finer (spec_samp_fact < 1.0) or "
                                 "coarser (spec_samp_fact > 1.0) by this sampling factor, i.e. "
                                 "units of spec_samp_fact are pixels.")
        parser.add_argument('--spat_samp_fact', default=1.0, type=float,
                            help="Make the spatial grid finer (spat_samp_fact < 1.0) or coarser "
                                 "(spat_samp_fact > 1.0) by this sampling factor, i.e. units of "
                                 "spat_samp_fact are pixels.")
        parser.add_argument("--debug", default=False, action="store_true", help="show debug plots?")

        # TODO implement an option to only do certian slits
        #parser.add_argument("--only_slits", type=list, default=None,
        #                    help="Only coadd the following slits")

        #parser.add_argument("--wave_method", type=str, default=None,
        #                    help="Wavelength method for wavelength grid. If not set, code will "
        #                         "use linear for Multislit and log10 for Echelle")
        #parser.add_argument("--std", default=False, action="store_true",
        #                    help="This is a standard star reduction.")

        return parser

    @staticmethod
    def main(args):
        """ Executes 2d coadding
        """
        msgs.info('PATH =' + os.getcwd())
        # Load the file
        if args.file is not None:
            spectrograph_name, config_lines, spec2d_files \
                    = io.read_spec2d_file(args.file, filetype="coadd2d")
            spectrograph = load_spectrograph(spectrograph_name)

            # Parameters
            # TODO: Shouldn't this reinstantiate the same parameters used in
            # the PypeIt run that extracted the objects?  Why are we not
            # just passing the pypeit file?
            # JFH: The reason is that the coadd2dfile may want different reduction parameters
            spectrograph_def_par = spectrograph.default_pypeit_par()
            parset = par.PypeItPar.from_cfg_lines(cfg_lines=spectrograph_def_par.to_config(),
                                                    merge_with=config_lines)
        elif args.obj is not None:
            # TODO: We should probably be reading the pypeit file and using
            # those parameters here rather than using the default parset.
            
            # TODO: This needs to define the science path
            spec2d_files = glob.glob('./Science/spec2d_*' + args.obj + '*')
            head0 = fits.getheader(spec2d_files[0])
            spectrograph_name = head0['PYP_SPEC']
            spectrograph = load_spectrograph(spectrograph_name)
            parset = spectrograph.default_pypeit_par()
        else:
            msgs.error('You must provide either a coadd2d file (--file) or an object name (--obj)')

        # Update with configuration specific parameters (which requires science
        # file) and initialize spectrograph
        spectrograph_cfg_lines = spectrograph.config_specific_par(spec2d_files[0]).to_config()
        parset = par.PypeItPar.from_cfg_lines(cfg_lines=spectrograph_cfg_lines,
                                              merge_with=parset.to_config())

        # If detector was passed as an argument override whatever was in the coadd2d_file
        if args.det is not None:
            msgs.info("Restricting reductions to detector={}".format(args.det))
            parset['rdx']['detnum'] = par.util.eval_tuple(args.det.split(','))

        # Get headers (if possible) and base names
        spec1d_files = [files.replace('spec2d', 'spec1d') for files in spec2d_files]
        head1d = None
        for spec1d_file in spec1d_files:
            if os.path.isfile(spec1d_file):
                head1d = fits.getheader(spec1d_file)
                break
        if head1d is None:
            msgs.warn("No 1D spectra so am generating a dummy header for output")
            head1d = io.initialize_header()

        head2d = fits.getheader(spec2d_files[0])
        if args.basename is None:
            #TODO Fix this, currently does not work if target names have - or _
            filename_first = os.path.basename(spec2d_files[0])
            filename_last = os.path.basename(spec2d_files[-1])
            prefix_first = (filename_first.split('_')[1]).split('-')[0]
            prefix_last = (filename_last.split('_')[1]).split('-')[0]
            objname = (filename_first.split('-')[1]).split('_')[0]
            basename = '{:s}-{:s}-{:s}'.format(prefix_first,prefix_last,objname)
        else:
            basename = args.basename

        # Write the par to disk
        par_outfile = basename+'_coadd2d.par'
        print("Writing the parameters to {}".format(par_outfile))
        parset.to_config(par_outfile)

        # Now run the coadds

        skysub_mode = head2d['SKYSUB']
        findobj_mode = head2d['FINDOBJ']
        ir_redux = True if 'DIFF' in skysub_mode else False
        find_negative = True if 'NEG' in findobj_mode else False

        # Print status message
        msgs_string = 'Reducing target {:s}'.format(basename) + msgs.newline()
        msgs_string += 'Coadding frame sky-subtraced with {:s}'.format(skysub_mode)
        msgs_string += 'Searching for objects that are {:s}'.format(findobj_mode)
        msgs_string += msgs.newline() + 'Combining frames in 2d coadd:' + msgs.newline()
        for file in spec2d_files:
            msgs_string += '{0:s}'.format(os.path.basename(file)) + msgs.newline()
        msgs.info(msgs_string)

        # TODO: This needs to be added to the parameter list for rdx
        redux_path = os.getcwd()
        master_dirname = os.path.basename(head2d['PYPMFDIR']) + '_coadd'
        master_dir = os.path.join(redux_path, master_dirname)

        # Make the new Master dir
        if not os.path.isdir(master_dir):
            msgs.info('Creating directory for Master output: {0}'.format(master_dir))
            os.makedirs(master_dir)

        # Instantiate the sci_dict
        sci_dict = OrderedDict()  # This needs to be ordered
        sci_dict['meta'] = {}
        sci_dict['meta']['vel_corr'] = 0.
        sci_dict['meta']['ir_redux'] = ir_redux
        sci_dict['meta']['find_negative'] = find_negative

        # Make QA coadd directory
        parset['rdx']['qadir'] += '_coadd'
        qa_path = os.path.join(parset['rdx']['redux_path'], parset['rdx']['qadir'], 'PNGs')
        if not os.path.isdir(qa_path):
            os.makedirs(qa_path)

        # Find the detectors to reduce
#        detectors = PypeIt.select_detectors(detnum=parset['rdx']['detnum'], ndet=spectrograph.ndet)
        detectors = spectrograph.select_detectors(subset=parset['rdx']['detnum'])
#        if len(detectors) != spectrograph.ndet:
#            msgs.warn('Not reducing detectors: {0}'.format(' '.join([str(d) for d in
#            set(np.arange(spectrograph.ndet) + 1) - set(detectors)])))
        msgs.info(f'Detectors to work on: {detectors}')

        # Loop on detectors
        for det in detectors:
            msgs.info("Working on detector {0}".format(det))

            # Instantiate Coadd2d
            coadd = coadd2d.CoAdd2D.get_instance(spec2d_files, spectrograph, parset, det=det,
                                                 offsets=parset['coadd2d']['offsets'],
                                                 weights=parset['coadd2d']['weights'],
                                                 spec_samp_fact=args.spec_samp_fact,
                                                 spat_samp_fact=args.spat_samp_fact,
                                                 ir_redux=ir_redux, find_negative=find_negative,
                                                 debug_offsets=args.debug_offsets,
                                                 debug=args.debug)

            # TODO Add this stuff to a run method in coadd2d
            # Coadd the slits
            coadd_dict_list = coadd.coadd(only_slits=None) # TODO implement only_slits later
            # Create the pseudo images
            pseudo_dict = coadd.create_pseudo_image(coadd_dict_list)
            # Reduce
            msgs.info('Running the extraction')

            # TODO -- This should mirror what is in pypeit.extract_one
            
            # TODO -- JFH :: This ought to return a Spec2DObj and SpecObjs which
            # would be slurped into AllSpec2DObj and all_specobsj, as below.
            
            # TODO -- JFH -- Check that the slits we are using are correct

<<<<<<< HEAD
            sci_dict[coadd.detname] = {}
            sci_dict[coadd.detname]['sciimg'], sci_dict[coadd.detname]['sciivar'], \
                sci_dict[coadd.detname]['skymodel'], sci_dict[coadd.detname]['objmodel'], \
                sci_dict[coadd.detname]['ivarmodel'], sci_dict[coadd.detname]['outmask'], \
                sci_dict[coadd.detname]['specobjs'], sci_dict[coadd.detname]['detector'], \
                sci_dict[coadd.detname]['slits'], sci_dict[coadd.detname]['tilts'], \
                sci_dict[coadd.detname]['waveimg'] \
                    = coadd.reduce(pseudo_dict, show=args.show, show_peaks=args.peaks)
=======
            sci_dict[det]['sciimg'], sci_dict[det]['sciivar'], sci_dict[det]['skymodel'], \
            sci_dict[det]['objmodel'], sci_dict[det]['ivarmodel'], sci_dict[det]['outmask'], \
            sci_dict[det]['specobjs'], sci_dict[det]['detector'], sci_dict[det]['slits'], \
            sci_dict[det]['tilts'], sci_dict[det]['waveimg'] \
                    = coadd.reduce(pseudo_dict, show=args.show, show_peaks=args.peaks, basename=basename)
>>>>>>> 06fc15fb

            # Save pseudo image master files
            #coadd.save_masters()

        detnames = list(sci_dict.keys())
        detnames.remove('meta')

        # Make the new Science dir
        # TODO: This needs to be defined by the user
        scipath = os.path.join(redux_path, 'Science_coadd')
        if not os.path.isdir(scipath):
            msgs.info('Creating directory for Science output: {0}'.format(scipath))
            os.makedirs(scipath)

        # THE FOLLOWING MIMICS THE CODE IN pypeit.save_exposure()

        # TODO -- These lines should be above once reduce() passes back something sensible
        all_specobjs = specobjs.SpecObjs()
        for det in detnames:
            all_specobjs.add_sobj(sci_dict[det]['specobjs'])

        # Write
        outfile1d = os.path.join(scipath, 'spec1d_{:s}.fits'.format(basename))
        subheader = spectrograph.subheader_for_spec(head2d, head2d)
        all_specobjs.write_to_fits(subheader, outfile1d)

        # 2D spectra
        # TODO -- These lines should be above once reduce() passes back something sensible
        all_spec2d = spec2dobj.AllSpec2DObj()
        all_spec2d['meta']['ir_redux'] = ir_redux
        all_spec2d['meta']['find_negative'] = find_negative
        for det in detnames:
            all_spec2d[det] = spec2dobj.Spec2DObj(sciimg=sci_dict[det]['sciimg'],
                                                  ivarraw=sci_dict[det]['sciivar'],
                                                  skymodel=sci_dict[det]['skymodel'],
                                                  objmodel=sci_dict[det]['objmodel'],
                                                  ivarmodel=sci_dict[det]['ivarmodel'],
                                                  scaleimg=np.array([1.0], dtype=np.float),
                                                  bpmmask=sci_dict[det]['outmask'],
                                                  detector=sci_dict[det]['detector'],
                                                  slits=sci_dict[det]['slits'],
                                                  waveimg=sci_dict[det]['waveimg'],
                                                  tilts=sci_dict[det]['tilts'],
                                                  sci_spat_flexure=None,
                                                  sci_spec_flexure=None,
                                                  vel_corr=None,
                                                  vel_type=None)
        # Build header
        outfile2d = os.path.join(scipath, 'spec2d_{:s}.fits'.format(basename))
        pri_hdr = all_spec2d.build_primary_hdr(head2d, spectrograph,
                                               subheader=subheader,
                                               # TODO -- JFH :: Decide if we need any of these
                                               redux_path=None, master_key_dict=None,
                                               master_dir=None)
        # Write
        all_spec2d.write_to_fits(outfile2d, pri_hdr=pri_hdr)

<|MERGE_RESOLUTION|>--- conflicted
+++ resolved
@@ -218,7 +218,6 @@
             
             # TODO -- JFH -- Check that the slits we are using are correct
 
-<<<<<<< HEAD
             sci_dict[coadd.detname] = {}
             sci_dict[coadd.detname]['sciimg'], sci_dict[coadd.detname]['sciivar'], \
                 sci_dict[coadd.detname]['skymodel'], sci_dict[coadd.detname]['objmodel'], \
@@ -226,14 +225,7 @@
                 sci_dict[coadd.detname]['specobjs'], sci_dict[coadd.detname]['detector'], \
                 sci_dict[coadd.detname]['slits'], sci_dict[coadd.detname]['tilts'], \
                 sci_dict[coadd.detname]['waveimg'] \
-                    = coadd.reduce(pseudo_dict, show=args.show, show_peaks=args.peaks)
-=======
-            sci_dict[det]['sciimg'], sci_dict[det]['sciivar'], sci_dict[det]['skymodel'], \
-            sci_dict[det]['objmodel'], sci_dict[det]['ivarmodel'], sci_dict[det]['outmask'], \
-            sci_dict[det]['specobjs'], sci_dict[det]['detector'], sci_dict[det]['slits'], \
-            sci_dict[det]['tilts'], sci_dict[det]['waveimg'] \
                     = coadd.reduce(pseudo_dict, show=args.show, show_peaks=args.peaks, basename=basename)
->>>>>>> 06fc15fb
 
             # Save pseudo image master files
             #coadd.save_masters()
