"""
Implements the objects used to hold slit edge data.

.. include common links, assuming primary doc root is up one directory
.. include:: ../include/links.rst

"""
import inspect

from IPython import embed

import numpy as np

from pypeit import msgs
from pypeit import datamodel
from pypeit.bitmask import BitMask

from astropy.table import Table


class SlitTraceBitMask(BitMask):
    """
    Mask bits used during slit tracing.
    """
    version = '1.0.0'

    def __init__(self):
        mask = dict([
            ('SHORTSLIT', 'Slit formed by left and right edge is too short. Not ignored for flexure'),
            ('BOXSLIT', 'Slit formed by left and right edge is valid (large enough to be a valid '
                        'slit), but too short to be a science slit'),
            ('USERIGNORE', 'User has specified to ignore this slit. Not ignored for flexure.'),
            ('BADWVCALIB', 'Wavelength calibration failed for this slit'),
            ('BADTILTCALIB', 'Tilts analysis failed for this slit'),
            ('SKIPFLATCALIB', 'Flat field generation failed for this slit. Skip flat fielding'),
            ('BADFLATCALIB', 'Flat field generation failed for this slit. Ignore it fully.'),
            ('BADREDUCE', 'Skysub/extraction failed for this slit'),
        ])
        super(SlitTraceBitMask, self).__init__(list(mask.keys()), descr=list(mask.values()))

    @property
    def exclude_for_reducing(self):
        # Ignore these flags when reducing or considering reduced slits
        return ['SKIPFLATCALIB']

    @property
    def exclude_for_flexure(self):
        # Ignore these flags when performing a flexure calculation
        #  Currently they are *all* of the flags..
        return ['SHORTSLIT', 'USERIGNORE', 'BADWVCALIB', 'BADTILTCALIB',
                'SKIPFLATCALIB', 'BADFLATCALIB', 'BADREDUCE']



class SlitTraceSet(datamodel.DataContainer):
    """
    Defines a generic class for holding and manipulating image traces
    organized into left-right slit pairs.

    Instantiation arguments map directly to the object
    :attr:`datamodel`. The only additional argument is ``load``,
    described below.

    :class:`SlitTraceSet` objects can be instantiated with only the
    master-frame arguments. If this is done, it's expected that
    you'll attempt to load an existing master frame, either using
    ``load=True`` on instantiation or by a call to :func:`load`.
    Otherwise, all the elements of the data model will be empty.

    Args:
        load (:obj:`bool`, optional):
            Attempt to load an existing master frame with the slit
            trace data. WARNING: If ``load`` is True, all of the slit
            information provided to the initialization is ignored!
            Only the arguments relevant to the
            :class:`pypeit.masterframe.MasterFrame` components of
            :class:`SlitTraceSet` are used.

    Attributes:
        left_flexure (`numpy.ndarray`_):  Convenient spot to hold flexure corrected left
        right_flexure (`numpy.ndarray`_):  Convenient spot to hold flexure corrected right
        master_key (:obj:`str`):
        master_dir (:obj:`str`):

    """
    frametype = 'slits'
    master_type = 'Slits'
    """Name for type of master frame."""
    master_file_format = 'fits.gz'
    """File format for the master frame file."""
    minimum_version = '1.1.0'
<<<<<<< HEAD
    version = '1.1.2'
=======
    version = '1.1.1'
>>>>>>> 964a445c
    """SlitTraceSet data model version."""

    hdu_prefix = None
    output_to_disk = None

    bitmask = SlitTraceBitMask()

    # Define the data model
    datamodel = {'PYP_SPEC': dict(otype=str, descr='PypeIt spectrograph name'),
                 'pypeline': dict(otype=str, descr='PypeIt pypeline name'),
                 'det': dict(otype=int, descr='Detector'),
                 'nspec': dict(otype=int,
                               descr='Number of pixels in the image spectral direction.'),
                 'nspat': dict(otype=int,
                               descr='Number of pixels in the image spatial direction.'),
                 'binspec': dict(otype=int,
                                 descr='Number of pixels binned in the spectral direction.'),
                 'binspat': dict(otype=int,
                                 descr='Number of pixels binned in the spatial direction.'),
                 'pad': dict(otype=int,
                             descr='Integer number of pixels to consider beyond the slit edges.'),
                 'spat_id': dict(otype=np.ndarray, atype=(int,np.integer),
                                 descr='Slit ID number from SPAT measured at half way point.'),
                 'maskdef_id': dict(otype=np.ndarray, atype=(int,np.integer),
                                    descr='Slit ID number slitmask'),
<<<<<<< HEAD
                 'maskdef_file': dict(otype=str, descr='Data file that yielded the slitmask info'),
=======
                 'maskdef_designtab': dict(otype=Table, descr='Table with slitmask design and object info'),
>>>>>>> 964a445c
                 'ech_order': dict(otype=np.ndarray, atype=(int,np.integer),
                                   descr='Slit ID number echelle order'),
                 'nslits': dict(otype=int,
                                descr='Total number of slits, derived from shape of left_init.'),
                 'left_init': dict(otype=np.ndarray, atype=np.floating,
                              descr='Spatial coordinates (pixel indices) of all left edges, one '
                                    'per slit.  Derived from the TraceImage. Shape is Nspec by '
                                    'Nslits.'),
                 'right_init': dict(otype=np.ndarray, atype=np.floating,
                              descr='Spatial coordinates (pixel indices) of all right edges, one '
                                    'per slit.  Derived from the TraceImage. Shape is Nspec by '
                                    'Nslits.'),
                 'left_tweak': dict(otype=np.ndarray, atype=np.floating,
                                    descr='Spatial coordinates (pixel indices) of all left '
                                          'edges, one per slit.  These traces have been adjusted '
                                          'by the flat-field.  Shape is Nspec by Nslits.'),
                 'right_tweak': dict(otype=np.ndarray, atype=np.floating,
                                     descr='Spatial coordinates (pixel indices) of all right '
                                           'edges, one per slit.  These traces have been adjusted '
                                           'by the flat-field.  Shape is Nspec by Nslits.'),
                 'center': dict(otype=np.ndarray, atype=np.floating,
                               descr='Spatial coordinates of the slit centers from left_init, '
                                     'right_init.  Shape is Nspec by Nslits.'),
                 'mask_init': dict(otype=np.ndarray, atype=np.integer,
                                   descr='Bit mask for slits at instantiation.  Used to reset'),
                 'mask': dict(otype=np.ndarray, atype=np.integer,
                              descr='Bit mask for slits (fully good slits have 0 value).  Shape '
                                    'is Nslits.'),
                'slitbitm': dict(otype=str, desc='List of BITMASK keys from SlitTraceBitMask'),
                'specmin': dict(otype=np.ndarray, atype=np.floating,
                                descr='Minimum spectral position allowed for each slit/order.  '
                                      'Shape is Nslits.'),
                'specmax': dict(otype=np.ndarray, atype=np.floating,
                                descr='Maximum spectral position allowed for each slit/order.  '
                                      'Shape is Nslits.')}
    """Provides the class data model."""

    # TODO: Allow tweaked edges to be arguments?
    # TODO: May want nspat to be a required argument.
    # The INIT must contain every datamodel item or risk fail on I/O when it is a nested container
    def __init__(self, left_init, right_init, pypeline, det=None, nspec=None, nspat=None, PYP_SPEC=None,
                 mask_init=None, specmin=None, specmax=None, binspec=1, binspat=1, pad=0,
<<<<<<< HEAD
                 spat_id=None, maskdef_id=None, maskdef_file=None,
=======
                 spat_id=None, maskdef_id=None, maskdef_designtab=None,
>>>>>>> 964a445c
                 ech_order=None, nslits=None, left_tweak=None,
                 right_tweak=None, center=None, mask=None, slitbitm=None):

        # Instantiate the DataContainer
        args, _, _, values = inspect.getargvalues(inspect.currentframe())
        _d = dict([(k,values[k]) for k in args[1:]])
        # The dictionary passed to DataContainer.__init__ does not
        # contain self or the MasterFrame arguments.
        # TODO: Does it matter if the calling function passes the
        # keyword arguments in a different order?
        datamodel.DataContainer.__init__(self, d=_d)

    def _validate(self):
        """
        Validate the slit traces.
        """
        # Allow the object to be empty
        if self.left_init is None or self.right_init is None:
            return
        if self.left_init.shape != self.right_init.shape:
            raise ValueError('Input left_init and right_init traces should have the same shape.')
        if self.left_init.ndim == 1:
            # Object contains a single slit.  Expand the dimensions.
            self.left_init = np.expand_dims(self.left_init, 1)
            self.right_init = np.expand_dims(self.right_init, 1)

        # Do the same for the tweaked traces. NOTE: Tweaked traces will
        # only exist if they were read from an output file; i.e., the
        # current init does not allow for the tweaked traces to be
        # defined directly.
        if self.left_tweak is not None:
            if self.left_tweak.shape != self.right_tweak.shape:
                # TODO: Shouldn't get here, but just in case the init changes...
                raise ValueError('Tweaked left and right traces should have the same shape.')
            if self.left_tweak.ndim == 1:
                # Object contains a single slit.  Expand the dimensions.
                self.left_tweak = np.expand_dims(self.left_tweak, 1)
                self.right_tweak = np.expand_dims(self.right_tweak, 1)

        self.nspec, self.nslits = self.left_init.shape

        # Center is always defined by the original traces, not the
        # tweaked ones. This means that the slit IDs are always tied
        # to the original traces, not the tweaked ones.
        self.center = (self.left_init+self.right_init)/2

        if self.nspat is None:
            # TODO: May want nspat to be a required argument given the
            # only other option is this kludge, which should basically
            # never be useful.
            self.nspat = int(np.amax(np.append(self.left_init, self.right_init)))
        if self.spat_id is None:
            self.spat_id = np.round(self.center[int(np.round(0.5 * self.nspec)), :]).astype(int)
        if self.PYP_SPEC is None:
            self.PYP_SPEC = 'unknown'
        if self.mask_init is None:
            self.mask_init = np.zeros(self.nslits, dtype=self.bitmask.minimum_dtype())
        if self.specmin is None:
            self.specmin = np.full(self.nslits, -1, dtype=float)
        if self.specmax is None:
            self.specmax = np.full(self.nslits, self.nspec, dtype=float)

        # If the echelle order is provided, check that the number of
        # orders matches the number of provided "slits"
        if self.ech_order is not None and len(self.ech_order) != self.nslits:
            msgs.error('Number of provided echelle orders does not match the number of '
                       'order traces.')

        # Make sure mask, specmin, and specmax are at least 1D arrays.
        # TODO: Is there a way around this?
        self.mask_init = np.atleast_1d(self.mask_init)
        self.specmin = np.atleast_1d(self.specmin)
        self.specmax = np.atleast_1d(self.specmax)
        if self.slitbitm is None:
            self.slitbitm = ','.join(list(self.bitmask.keys()))
        else:
            # Validate
            if self.slitbitm != ','.join(list(self.bitmask.keys())):
                msgs.error("Input BITMASK keys differ from current data model!")
        # Mask
        if self.mask is None:
            self.mask = self.mask_init.copy()

    def _init_internals(self):
        self.left_flexure = None
        self.right_flexure = None
        # Master stuff
        self.master_key = None
        self.master_dir = None

    def _bundle(self):
        """
        Bundle the data in preparation for writing to a fits file.

        See :func:`pypeit.datamodel.DataContainer._bundle`. Data is
        always written to a 'SLITS' extension.
        """
        bndl = super(SlitTraceSet, self)._bundle(ext='SLITS', transpose_arrays=True)
        if self.maskdef_designtab is not None:
            # save the table
            tab_detached = bndl[0]['SLITS']['maskdef_designtab']
            # remove `tab_detached` from the dict
            bndl[0]['SLITS'].pop('maskdef_designtab')
            # create a dict for the `tab_detached`
            tab_dict = {'maskdef_designtab': tab_detached}
            return [bndl[0], tab_dict]
        else:
            return bndl

    @classmethod
    def _parse(cls, hdu, hdu_prefix=None):
        """
        Parse the data that was previously written to a fits file.

        See :func:`pypeit.datamodel.DataContainer._parse`. Data is
        always read from the 'SLITS' extension.
        """
        return super(SlitTraceSet, cls)._parse(hdu, ext='SLITS', transpose_table_arrays=True)

    def init_tweaked(self):
        """
        Initialize the tweaked slits.
        """
        self.left_tweak = self.left_init.copy()
        self.right_tweak = self.right_init.copy()

    def rm_tweaked(self):
        """
        Delete (set to None) the tweaked traces.
        """
        self.left_tweak = None
        self.right_tweak = None

    @property
    def slit_info(self):
        """

        Returns:
            `numpy.ndarray`_:

        """
        #
        info = np.vstack([self.spat_id, self.mask])
        info = np.vstack([info, np.zeros_like(self.spat_id)]) \
                    if self.maskdef_id is None else np.vstack([info, self.maskdef_id])
        return info.astype(int).T

    # TODO: Do we need both of these? I.e., can the 'spat_id' for
    # echelle spectrographs just be the echelle order?
    @property
    def slitord_id(self):
        """
        Return array of slit_spatId (MultiSlit, IFU) or ech_order (Echelle) values

        Returns:
            `numpy.ndarray`_:

        """
        if self.pypeline in ['MultiSlit', 'IFU']:
            return self.spat_id
        elif self.pypeline == 'Echelle':
            return self.ech_order
        else:
            msgs.error('Unrecognized Pypeline {:}'.format(self.pypeline))

    def spatid_to_zero(self, spat_id):
        """
        Convert input spat_id into a zero-based index

        Args:
            spat_id (int):

        Returns:
            int: zero-based index of the input spat_id

        """
        return np.where(self.spat_id == spat_id)[0][0]

    def slitord_to_zero(self, slitord):
        """
        Convert input slitord into a zero-based index

        Args:
            slitord (int):

        Returns:
            int: zero-based index of the input spat_id

        """
        if self.pypeline in ['MultiSlit', 'IFU']:
            return np.where(self.spat_id == slitord)[0][0]
        elif self.pypeline in ['Echelle']:
            return np.where(self.ech_order == slitord)[0][0]
        else:
            msgs.error('Unrecognized Pypeline {:}'.format(self.pypeline))

    def get_slitlengths(self, initial=False, median=False):
        """
        Get the length of each slit in pixels.

        By default, the method will return the tweaked slit lengths
        if they have been defined. If they haven't been defined the
        nominal edges (:attr:`left` and :attr:`right`) are returned.
        Use ``initial=True`` to return the nominal edges regardless
        of the presence of the tweaked edges.

        Args:
            initial (:obj:`bool`, optional):
                To use the initial edges regardless of the presence of
                the tweaked edges, set this to True.
            median (:obj:`bool`, optional):
                The default is to return the slit length as a function
                of the spectral coordinate. If median is set to true,
                the median slit length of each slit is returned.

        Returns:
            `numpy.ndarray`_: Slit lengths.
        """
        left, right, _ = self.select_edges(initial=initial)
        slitlen = right - left
        if median is True:
            slitlen = np.median(slitlen, axis=1)
        return slitlen

    def get_radec_image(self, wcs, initial=True, flexure=None, trace_cen=None):
        """Generate an RA and DEC image for every pixel in the frame

        Parameters
        ----------
        wcs : astropy.wcs
            The World Coordinate system of a science frame
        maxslitlen : int
            This is the slit length in pixels, and it should be the same
            value that was passed to get_wcs() to generate the WCS that
            is passed into this function as an argument.
        initial : bool
            Select the initial slit edges?
        flexure : float, optional
            If provided, offset each slit by this amount.
        trace_cen : `numpy.ndarray`_, optional
            Central traces of each slit. Shape should be (slits.nspec, slits.nslits).
            If None, the average of the left and right slit edges will be used

        Returns
        -------
        tuple : There are three elements in the tuple. The first two are 2D numpy arrays
                of shape (nspec, nspat), where the first ndarray is the RA image, and the
                second ndarray is the DEC image. RA and DEC are in units degrees. The third
                element of the tuple stores the minimum and maximum difference (in pixels)
                between the WCS reference (usually the centre of the slit) and the edge of
                the slits. The third array has a shape of (nslits, 2).
        """
        # Grab the central trace, if none was provided
        if trace_cen is None:
            left, right, _ = self.select_edges(initial=initial, flexure=flexure)
            trace_cen = 0.5 * (left + right)

        # Initialise the output
        raimg = np.zeros((self.nspec, self.nspat))
        decimg = np.zeros((self.nspec, self.nspat))
        minmax = np.zeros((self.nslits, 2))

        # Get the slit information
        slitid_img_init = self.slit_img(pad=0, initial=initial, flexure=flexure)
        for slit_idx, spatid in enumerate(self.spat_id):
            onslit = (slitid_img_init == spatid)
            onslit_init = np.where(onslit)
            evalpos = onslit_init[1] - trace_cen[onslit_init[0], slit_idx]
            minmax[:, 0] = np.min(evalpos)
            minmax[:, 1] = np.max(evalpos)
            slitID = np.ones(evalpos.size) * slit_idx - wcs.wcs.crpix[0]
            world_ra, world_dec, _ = wcs.wcs_pix2world(slitID, evalpos, onslit_init[0], 0)
            # Set the RA first and DEC next
            raimg[onslit] = world_ra.copy()
            decimg[onslit] = world_dec.copy()
        return raimg, decimg, minmax

    def select_edges(self, initial=False, flexure=None):
        """
        Select between the initial or tweaked slit edges and allow for
        flexure correction.

        By default, the method will return the tweaked slits if they
        have been defined. If they haven't been defined the nominal
        edges (:attr:`left` and :attr:`right`) are returned. Use
        ``original=True`` to return the nominal edges regardless of
        the presence of the tweaked edges.

        Args:
            initial (:obj:`bool`, optional):
                To use the initial edges regardless of the presence of
                the tweaked edges, set this to True.
            flexure (:obj:`float`, optional):
                If provided, offset each slit by this amount

        Returns:
            tuple: Returns the full arrays containing the left and right
            edge coordinates and the mask, respectively.
            These are returned as copies.
        """
        # TODO: Add a copy argument?
        if self.left_tweak is not None and self.right_tweak is not None and not initial:
            left, right = self.left_tweak, self.right_tweak
        else:
            left, right = self.left_init, self.right_init

        # Add in spatial flexure?
        if flexure:
            self.left_flexure = left + flexure
            self.right_flexure = right + flexure
            left, right = self.left_flexure, self.right_flexure

        # Return
        return left.copy(), right.copy(), self.mask.copy()

    def slit_img(self, pad=None, slitidx=None, initial=False, flexure=None,
                 exclude_flag=None, use_spatial=True):
        r"""
        Construct an image identifying each pixel with its associated
        slit.

        The output image has the same shape as the original trace
        image. Each pixel in the image is set to the index
        of its associated slit (i.e, the pixel value is
        :math:`0..N_{\rm slit}-1`). Pixels not associated with any
        slit are given values of -1.

        The width of the slit is extended at either edge by a fixed
        number of pixels using the `pad` parameter in :attr:`par`.
        This value can be overridden using the method keyword
        argument.

        .. warning::

            - The function does not check that pixels end up in
              multiple pixels or that the padding is sensible given
              the separation between slit edges!
            - All slits are identified in the image, even if they are
              masked with :attr:`mask`.

        Args:
            pad (:obj:`float`, :obj:`int`, :obj:`tuple`, optional):
                The number of pixels used to pad (extend) the edge of
                each slit. This can be a single scale to pad both
                left and right edges equally or a 2-tuple that
                provides separate padding for the left (first
                element) and right (2nd element) edges separately. If
                not None, this overrides the value in :attr:`par`.
                The value can be negative, which means that the
                widths are **trimmed** instead of padded.
            slitidx (:obj:`int`, array_like, optional):
                List of indexes (zero-based) to include in the image.
                If None, all slits not flagged are included.
            initial (:obj:`bool`, optional):
                By default, the method will use the tweaked slit
                edges if they have been defined. If they haven't
                been, the initial edges (:attr:`left_init` and
                :attr:`right_init`) are used. To use the nominal edges
                regardless of the presence of the tweaked edges, set
                this to True. See :func:`select_edges`.
            exclude_flag (:obj:`str`, optional):
                Bitmask flag to ignore when masking
                Warning -- This could conflict with input slitids, i.e. avoid using both
            use_spatial (bool, optional):
                If True, use self.spat_id value instead of 0-based indices


        Returns:
            `numpy.ndarray`_: The image with the slit index
            identified for each pixel.
        """
        #
        if slitidx is not None and exclude_flag is not None:
            msgs.error("Cannot pass in both slitidx and exclude_flag!")
        # Check the input
        if pad is None:
            pad = self.pad
        _pad = pad if isinstance(pad, tuple) else (pad,pad)
        if len(_pad) != 2:
            msgs.error('Padding for both left and right edges should be provided as a 2-tuple!')

        # Pixel coordinates
        spat = np.arange(self.nspat)
        spec = np.arange(self.nspec)

        left, right, _ = self.select_edges(initial=initial, flexure=flexure)

        # Choose the slits to use
        if slitidx is not None:
            slitidx = np.atleast_1d(slitidx).ravel()
        else:
            bpm = self.mask.astype(bool)
            if exclude_flag:
                bpm &= np.invert(self.bitmask.flagged(self.mask, flag=exclude_flag))
            slitidx = np.where(np.invert(bpm))[0]

        # TODO: When specific slits are chosen, need to check that the
        # padding doesn't lead to slit overlap.

        # Find the pixels in each slit, limited by the minimum and
        # maximum spectral position.
        slitid_img = np.full((self.nspec,self.nspat), -1, dtype=int)
        for i in slitidx:
            slit_id = self.spat_id[i] if use_spatial else i
            indx = (spat[None,:] > left[:,i,None] - _pad[0]) \
                        & (spat[None,:] < right[:,i,None] + _pad[1]) \
                        & (spec > self.specmin[i])[:,None] & (spec < self.specmax[i])[:,None]
            slitid_img[indx] = slit_id
        # Return
        return slitid_img

    def spatial_coordinate_image(self, slitidx=None, full=False, slitid_img=None,
                                 pad=None, initial=False, flexure_shift=None):
        r"""
        Generate an image with the normalized spatial coordinate
        within each slit.

        Args:
            slitidx (:obj:`int`, array_like, optional):
                List of indices to include in the image. If None,
                all slits are included.
            full (:obj:`bool`, optional):
                If True, return a full image with the coordinates
                based on the single provided slit. In this case,
                slitids must be provided and it can be only one slit!
                If False, only those coordinates falling in the slit
                (as determined by ``slitid_image`` or by a call to
                :func:`slit_img`) will be returned.
            slitid_img (`numpy.ndarray`_, optional):
                Image identifying the slit associated with each
                pixel. Should have the same shape as expected by the
                object (:attr:`nspec` by :attr:`nspat`). Pixels not
                associated with any pixel have a value of -1. This is
                a convenience parameter that allows previous
                executions of :func:`slit_img` to be passed in
                directly instead of having to repeat the operation. A
                slit ID image is only required if ``full`` is False.
            pad (:obj:`float`, :obj:`int`, optional):
                When constructing the slit ID image, use this value
                to override the value of `pad` in :attr:`par`. Only
                used if ``slitid_img`` is not provided directly and
                ``full`` is False.
            initial (:obj:`bool`, optional):
                By default, the method will use the tweaked slit
                edges if they have been defined. If they haven't
                been, the nominal edges (:attr:`left` and
                :attr:`right`) are used. To use the nominal edges
                regardless of the presence of the tweaked edges, set
                this to True. See :func:`select_edges`.

        Returns:
            `numpy.ndarray`_: Array specifying the spatial coordinate
            of pixel in its own slit, scaled to go from 0 to 1. If
            ``full`` is True, the image provides the coordinates
            relative to the left edge for the provided slit over the
            full image.
        """
        # Slit indices to include
        _slitidx = np.arange(self.nslits) if slitidx is None else np.atleast_1d(slitidx).ravel()
        if full and len(_slitidx) > 1:
            msgs.error('For a full image with the slit coordinates, must select a single slit.')

        # Generate the slit ID image if it wasn't provided
        if not full:
            if slitid_img is None:
                slitid_img = self.slit_img(pad=pad, slitidx=_slitidx, initial=initial)
            if slitid_img.shape != (self.nspec,self.nspat):
                msgs.error('Provided slit ID image does not have the correct shape!')

        # Choose the slit edges to use
        left, right, _ = self.select_edges(initial=initial, flexure=flexure_shift)

        # Slit width
        slitwidth = right - left

        # TODO: This check should go in it's own function and/or
        # checked when instantiating the object.
        # Slit widths have to be larger than 0
        indx = slitwidth <= 0.
        if np.any(indx[:,_slitidx]):
            bad_slits = np.where(np.any(indx, axis=0))[0]
            # TODO: Shouldn't this fault?
            msgs.warn('Slits {0} have negative (or 0) slit width!'.format(bad_slits))

        # Output image
        coo_img = np.zeros((self.nspec,self.nspat), dtype=float)
        spat = np.arange(self.nspat)
        for i in _slitidx:
            coo = (spat[None,:] - left[:,i,None])/slitwidth[:,i,None]
            if not full:
                indx = slitid_img == self.spat_id[i]
                coo_img[indx] = coo[indx]
            else:
                coo_img = coo
        return coo_img

    def spatial_coordinates(self, initial=False, flexure=None):
        """
        Return a fiducial coordinate for each slit.

        This is a simple wrapper for :func:`select_edges` and
        :func:`slit_spat_pos`.

        Args:
            original (:obj:`bool`, optional):
                By default, the method will use the tweaked slit
                edges if they have been defined. If they haven't
                been, the nominal edges (:attr:`left` and
                :attr:`right`) are used. To use the nominal edges
                regardless of the presence of the tweaked edges, set
                this to True. See :func:`select_edges`.

        Returns:
            `numpy.ndarray`_: Vector with the list of floating point
            spatial coordinates.
        """
        # TODO -- Confirm it makes sense to pass in flexure
        left, right, _ = self.select_edges(initial=initial, flexure=flexure)
        return SlitTraceSet.slit_spat_pos(left, right, self.nspat)

    @staticmethod
    def slit_spat_pos(left, right, nspat):
        r"""
        Return a fidicial, normalized spatial coordinate for each slit.

        The fiducial coordinates are given by::
   
            nspec = left.shape[0]
            (left[nspec//2,:] + right[nspec//2,:])/2/nspat

        Args:
            left (`numpy.ndarray`_):
                Array with left slit edges. Shape is :math:`(N_{\rm
                spec},N_{\rm slits})`.
            right (`numpy.ndarray`_):
                Array with right slit edges. Shape is :math:`(N_{\rm
                spec},N_{\rm slits})`.
            nspat (:obj:`int`):
                Number of pixels in the spatial direction in the image
                used to trace the slit edges.

        Returns:
            `numpy.ndarray`_: Vector with the list of floating point
            spatial coordinates.
        """
        if left.shape != right.shape:
            msgs.error('Left and right traces must have the same shape.')
        nspec = left.shape[0]
        return (left[nspec//2,:] + right[nspec//2,:])/2/nspat

    def user_mask(self, det, slitspatnum):
        """
        Mask all but the input slit

        Args:
            det (:obj:`int`): Detector number
            slitspatnum (:obj:`str` or :obj:`list`):
        """
        # Parse
        dets, spat_ids = parse_slitspatnum(slitspatnum)
        if det not in dets:
            return
        # Cut down for convenience
        indet = dets == det
        spat_ids = spat_ids[indet]
        #
        msk = np.ones(self.nslits, dtype=bool)
        for slit_spat in spat_ids:
            #TODO -- Consider putting in a tolerance which if not met causes a crash
            idx = np.argmin(np.abs(self.spat_id - slit_spat))
            msk[idx] = False
        self.mask[msk] = self.bitmask.turn_on(self.mask[msk], 'USERIGNORE')

    def mask_flats(self, flatImages):
        """
        Mask from a :class:`pypeit.flatfield.Flats` object

        Args:
            flatImages (:class:`pypeit.flatfield.FlatImages`):

        """
        # Loop on all the FLATFIELD BPM keys
        for flag in ['SKIPFLATCALIB', 'BADFLATCALIB']:
            bad_flats = self.bitmask.flagged(flatImages.get_bpmflats(), flag)
            if np.any(bad_flats):
                self.mask[bad_flats] = self.bitmask.turn_on(self.mask[bad_flats], flag)

    def mask_wvcalib(self, wv_calib):
        """
        Mask from a WaveCalib object

        Args:
            wv_calib (:obj:`dict`):

        """
        for islit in range(self.nslits):
            if wv_calib.wv_fits[islit] is None or wv_calib.wv_fits[islit].pypeitfit is None:
                self.mask[islit] = self.bitmask.turn_on(self.mask[islit], 'BADWVCALIB')

    def mask_wavetilts(self, waveTilts):
        """
        Mask from a :class:`pypeit.wavetilts.WaveTilts` object

        Args:
            waveTilts (:class:`pypeit.wavetilts.WaveTilts`):

        """
        # There is only one BPM for Tilts (so far)
        bad_tilts = waveTilts.bpmtilts > 0
        if np.any(bad_tilts):
            self.mask[bad_tilts] = self.bitmask.turn_on(self.mask[bad_tilts], 'BADTILTCALIB')


def parse_slitspatnum(slitspatnum):
    """
    Parse the slitspatnum into a list of detectors and SPAT_IDs

    Args:
        slitspatnum (:obj:`str` or :obj:`list`:

    Returns:
        tuple:  dets, spat_ids  (each is an `numpy.ndarray`_ of int's)

    """
    dets = []
    spat_ids = []
    for item in slitspatnum.split(','):
        spt = item.split(':')
        dets.append(int(spt[0]))
        spat_ids.append(int(spt[1]))
    # Return
    return np.array(dets).astype(int), np.array(spat_ids).astype(int)<|MERGE_RESOLUTION|>--- conflicted
+++ resolved
@@ -89,11 +89,7 @@
     master_file_format = 'fits.gz'
     """File format for the master frame file."""
     minimum_version = '1.1.0'
-<<<<<<< HEAD
     version = '1.1.2'
-=======
-    version = '1.1.1'
->>>>>>> 964a445c
     """SlitTraceSet data model version."""
 
     hdu_prefix = None
@@ -119,11 +115,8 @@
                                  descr='Slit ID number from SPAT measured at half way point.'),
                  'maskdef_id': dict(otype=np.ndarray, atype=(int,np.integer),
                                     descr='Slit ID number slitmask'),
-<<<<<<< HEAD
+                 'maskdef_designtab': dict(otype=Table, descr='Table with slitmask design and object info'),
                  'maskdef_file': dict(otype=str, descr='Data file that yielded the slitmask info'),
-=======
-                 'maskdef_designtab': dict(otype=Table, descr='Table with slitmask design and object info'),
->>>>>>> 964a445c
                  'ech_order': dict(otype=np.ndarray, atype=(int,np.integer),
                                    descr='Slit ID number echelle order'),
                  'nslits': dict(otype=int,
@@ -166,11 +159,7 @@
     # The INIT must contain every datamodel item or risk fail on I/O when it is a nested container
     def __init__(self, left_init, right_init, pypeline, det=None, nspec=None, nspat=None, PYP_SPEC=None,
                  mask_init=None, specmin=None, specmax=None, binspec=1, binspat=1, pad=0,
-<<<<<<< HEAD
-                 spat_id=None, maskdef_id=None, maskdef_file=None,
-=======
-                 spat_id=None, maskdef_id=None, maskdef_designtab=None,
->>>>>>> 964a445c
+                 spat_id=None, maskdef_id=None, maskdef_designtab=None, maskdef_file=None,
                  ech_order=None, nslits=None, left_tweak=None,
                  right_tweak=None, center=None, mask=None, slitbitm=None):
 
