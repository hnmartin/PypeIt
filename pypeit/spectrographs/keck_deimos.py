--- conflicted
+++ resolved
@@ -605,7 +605,6 @@
 
         return self.bpm_img
 
-<<<<<<< HEAD
 #    def setup_arcparam(self, arcparam, disperser=None, fitstbl=None, arc_idx=None,
 #                       msarc_shape=None, **null_kwargs):
 #        """
@@ -645,48 +644,6 @@
 #        arcparam['wvmnx'][1] = 11000.
 #
 #    #        if disperser == '830G': # Blaze 8640
-=======
-    # TODO: Is this function still used?
-    def setup_arcparam(self, arcparam, disperser=None, fitstbl=None, arc_idx=None,
-                       msarc_shape=None, **null_kwargs):
-        """
-
-        Args:
-            arcparam:
-            disperser:
-            fitstbl:
-            arc_idx:
-            msarc_shape:
-            binspectral:
-            **null_kwargs:
-
-        Returns:
-
-        """
-        arcparam['wv_cen'] = fitstbl['dispangle'][arc_idx]
-        # TODO -- Should set according to the lamps that were on
-        #arcparam['lamps'] = ['ArI','NeI','KrI','XeI']
-        # JFH Right now these are all hard wired to use det =1 numbers. Otherwise we will need a separate arcparam for each
-        # detector and there is no mechanism in place to create that yet
-
-        arcparam['nonlinear_counts'] = self.detector[0]['nonlinear']*self.detector[0]['saturation']
-#        arcparam['min_nsig'] = 30.  # Minimum signififance
-        arcparam['sigdetect'] = 10.0      # Min significance for arc lines to be used
-        arcparam['wvmnx'] = [3000., 11000.]  # Guess at wavelength range
-        # These parameters influence how the fts are done by pypeit.core.wavecal.fitting.iterative_fitting
-        arcparam['match_toler'] = 3  # Matcing tolerance (pixels)
-        arcparam['func'] = 'legendre'  # Function for fitting
-        arcparam['n_first'] = 2  # Order of polynomial for first fit
-        arcparam['n_final'] = 4  # Order of polynomial for final fit
-        arcparam['nsig_rej'] = 2  # Number of sigma for rejection
-        arcparam['nsig_rej_final'] = 3.0  # Number of sigma for rejection (final fit)
-
-        arcparam['min_ampl'] = 1000.  # Lines tend to be very strong
-        arcparam['wvmnx'][0] = 4000.
-        arcparam['wvmnx'][1] = 11000.
-
-    #        if disperser == '830G': # Blaze 8640
->>>>>>> 84a994dc
 #            arcparam['n_first']=2 # Too much curvature for 1st order
 #            arcparam['disp']=0.47 # Ang per pixel (unbinned)
 #            arcparam['b1']= 1./arcparam['disp']/msarc_shape[0]
