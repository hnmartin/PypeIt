--- conflicted
+++ resolved
@@ -75,16 +75,13 @@
             Object with the detector metadata.
         """
         if hdu is None:
-<<<<<<< HEAD
-            binning = '1,1'
+            binning = '2,2'
             specflip = None
             numamps = None
             gainarr = None
             ronarr = None
 #            dsecarr = None
-=======
-            msgs.error("A required keyword argument (hdu) was not supplied")
->>>>>>> a32a6d25
+#            msgs.error("A required keyword argument (hdu) was not supplied")
         else:
             # Some properties of the image
             head0 = hdu[0].header
@@ -113,15 +110,10 @@
                         numamplifiers   = numamps,
                         gain            = gainarr,
                         ronoise         = ronarr,
-<<<<<<< HEAD
 # TODO: These are never used because the image reader sets these up using the
 # file headers data.
 #                        datasec         = dsecarr, #.copy(),     # <-- This is provided in the header
 #                        oscansec        = dsecarr, #.copy(),     # <-- This is provided in the header
-=======
-                        datasec         = dsecarr.copy(),     # <-- This is provided in the header
-                        oscansec        = dsecarr.copy(),     # <-- This is provided in the header
->>>>>>> a32a6d25
                         )
         # Return
         return detector_container.DetectorContainer(**detector)
