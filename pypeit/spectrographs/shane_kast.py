""" Module for Shane/Kast specific codes
"""
from __future__ import absolute_import, division, print_function

import numpy as np


from pypeit import msgs
from pypeit import telescopes
from pypeit.core import framematch
from pypeit.par import pypeitpar
from pypeit.spectrographs import spectrograph

from pypeit import debugger


class ShaneKastSpectrograph(spectrograph.Spectrograph):
    """
    Child to handle Shane/Kast specific code
    """
    def __init__(self):
        # Get it started
        super(ShaneKastSpectrograph, self).__init__()
        self.spectrograph = 'shane_kast'
        self.telescope = telescopes.ShaneTelescopePar()
        self.timeunit = 's'

    @staticmethod
    def default_pypeit_par():
        """
        Set default parameters for Shane Kast Blue reductions.
        """
        par = pypeitpar.PypeItPar()
        # Frame numbers
        par['calibrations']['standardframe']['number'] = 1
        par['calibrations']['biasframe']['number'] = 5
        par['calibrations']['pixelflatframe']['number'] = 5
        par['calibrations']['traceframe']['number'] = 5
        par['calibrations']['arcframe']['number'] = 1
        # Set wave tilts order
        par['calibrations']['tilts']['order'] = 2
        # Scienceimage default parameters
        par['scienceimage'] = pypeitpar.ScienceImagePar()
        # Always flux calibrate, starting with default parameters
        par['fluxcalib'] = pypeitpar.FluxCalibrationPar()
        # Always correct for flexure, starting with default parameters
        par['flexure'] = pypeitpar.FlexurePar()
        # Set the default exposure time ranges for the frame typing
        par['calibrations']['biasframe']['exprng'] = [None, 1]
        par['calibrations']['darkframe']['exprng'] = [999999, None]     # No dark frames
        par['calibrations']['pinholeframe']['exprng'] = [999999, None]  # No pinhole frames
        par['calibrations']['pixelflatframe']['exprng'] = [0, None]
        par['calibrations']['traceframe']['exprng'] = [0, None]
        par['calibrations']['arcframe']['exprng'] = [None, 61]
        par['calibrations']['standardframe']['exprng'] = [None, 61]
        par['scienceframe']['exprng'] = [1, None]
        return par

    def header_keys(self):
        """
        Provide the relevant header keywords
        """

        hdr_keys = {}
        hdr_keys[0] = {}

        hdr_keys[0]['target'] = 'OBJECT'
        hdr_keys[0]['idname'] = 'OBSTYPE'
        hdr_keys[0]['time'] = 'TSEC'
        hdr_keys[0]['date'] = 'DATE'
        hdr_keys[0]['ra'] = 'RA'
        hdr_keys[0]['dec'] = 'DEC'
        hdr_keys[0]['airmass'] = 'AIRMASS'
        hdr_keys[0]['binning'] = 'BINNING'
        hdr_keys[0]['exptime'] = 'EXPTIME'
        hdr_keys[0]['decker'] = 'SLIT_N'
        hdr_keys[0]['dichroic'] = 'BSPLIT_N'
        
        #dispname is different for all three spectrographs

        hdr_keys[0]['naxis0'] = 'NAXIS2'
        hdr_keys[0]['naxis1'] = 'NAXIS1'

        lamp_names = [ '1', '2', '3', '4', '5',
                       'A', 'B', 'C', 'D', 'E', 'F', 'G', 'H', 'I', 'J', 'K' ]

        for kk,lamp_name in enumerate(lamp_names):
            hdr_keys[0]['lampstat{:02d}'.format(kk+1)] = 'LAMPSTA{0}'.format(lamp_name)

        return hdr_keys

    # Uses parent metadata keys

    def check_frame_type(self, ftype, fitstbl, exprng=None):
        """
        Check for frames of the provided type.
        """
        good_exp = framematch.check_frame_exptime(fitstbl['exptime'], exprng)
        if ftype in ['science', 'standard']:
            return good_exp & self.lamps(fitstbl, 'off') \
                        & np.array([ t not in ['Arcs', 'Bias', 'Dome Flat']
                                        for t in fitstbl['target']])
        if ftype == 'bias':
            return good_exp
        if ftype == 'pixelflat' or ftype == 'trace':
            # Flats and trace frames are typed together
            return good_exp & self.lamps(fitstbl, 'dome') & (fitstbl['target'] == 'Dome Flat')
        if ftype == 'pinhole' or ftype == 'dark':
            # Don't type pinhole or dark frames
            return np.zeros(len(fitstbl), dtype=bool)
        if ftype == 'arc':
            return good_exp & self.lamps(fitstbl, 'arcs') & (fitstbl['target'] == 'Arcs')

        msgs.warn('Cannot determine if frames are of type {0}.'.format(ftype))
        return np.zeros(len(fitstbl), dtype=bool)
  
    def lamps(self, fitstbl, status):
        """
        Check the lamp status.

        Args:
            fitstbl (:obj:`astropy.table.Table`):
                The table with the fits header meta data.
            status (:obj:`str`):
                The status to check.  Can be `off`, `arcs`, or `dome`.
        
        Returns:
            numpy.ndarray: A boolean array selecting fits files that
            meet the selected lamp status.

        Raises:
            ValueError:
                Raised if the status is not one of the valid options.
        """
        if status == 'off':
            # Check if all are off
            return np.all(np.array([ (fitstbl[k] == 'off') | (fitstbl[k] == 'None')
                                        for k in fitstbl.keys() if 'lampstat' in k]), axis=0)
        if status == 'arcs':
            # Check if any arc lamps are on
            arc_lamp_stat = [ 'lampstat{0:02d}'.format(i) for i in range(6,17) ]
            return np.any(np.array([ fitstbl[k] == 'on' for k in fitstbl.keys()
                                            if k in arc_lamp_stat]), axis=0)
        if status == 'dome':
            # Check if any dome lamps are on
            dome_lamp_stat = [ 'lampstat{0:02d}'.format(i) for i in range(1,6) ]
            return np.any(np.array([ fitstbl[k] == 'on' for k in fitstbl.keys()
                                            if k in dome_lamp_stat]), axis=0)
        raise ValueError('No implementation for status = {0}'.format(status))
        
    def get_match_criteria(self):
        """Set the general matching criteria for Shane Kast."""
        match_criteria = {}
        for key in framematch.FrameTypeBitMask().keys():
            match_criteria[key] = {}

        match_criteria['standard']['match'] = {}
        match_criteria['standard']['match']['naxis0'] = '=0'
        match_criteria['standard']['match']['naxis1'] = '=0'

        match_criteria['bias']['match'] = {}
        match_criteria['bias']['match']['naxis0'] = '=0'
        match_criteria['bias']['match']['naxis1'] = '=0'

        match_criteria['pixelflat']['match'] = {}
        match_criteria['pixelflat']['match']['naxis0'] = '=0'
        match_criteria['pixelflat']['match']['naxis1'] = '=0'
        match_criteria['pixelflat']['match']['decker'] = ''

        match_criteria['trace']['match'] = {}
        match_criteria['trace']['match']['naxis0'] = '=0'
        match_criteria['trace']['match']['naxis1'] = '=0'
        match_criteria['trace']['match']['decker'] = ''

        match_criteria['arc']['match'] = {}
        match_criteria['arc']['match']['naxis0'] = '=0'
        match_criteria['arc']['match']['naxis1'] = '=0'

        return match_criteria


class ShaneKastBlueSpectrograph(ShaneKastSpectrograph):
    """
    Child to handle Shane/Kast blue specific code
    """
    def __init__(self):
        # Get it started
        super(ShaneKastBlueSpectrograph, self).__init__()
        self.spectrograph = 'shane_kast_blue'
        self.camera = 'KASTb'
        self.detector = [
                # Detector 1
<<<<<<< HEAD
                pypeitpar.DetectorPar(
                            dataext         = 0,
                            dispaxis        = 1,
                            xgap            = 0.,
                            ygap            = 0.,
                            ysize           = 1.,
                            platescale      = 0.43,
                            darkcurr        = 0.0,
                            saturation      = 65535.,
                            nonlinear       = 0.76,
                            numamplifiers   = 2,
                            gain            = [1.2, 1.2],
                            ronoise         = [3.7, 3.7],
                            datasec         = [ '[1:1024,:]', '[1025:2048,:]'],
                            oscansec        = [ '[2050:2080,:]', '[2081:2111,:]'],
                            suffix          = '_blue'
                            )]
=======
                pypeitpar.DetectorPar(dataext         = 0,
                                     dispaxis        = 1,
                                     dispflip       = False,
                                     xgap            = 0.,
                                     ygap            = 0.,
                                     ysize           = 1.,
                                     platescale      = 0.43,
                                     darkcurr        = 0.0,
                                     saturation      = 65535.,
                                     nonlinear       = 0.76,
                                     numamplifiers   = 2,
                                     gain            = [1.2, 1.2],
                                     ronoise         = [3.7, 3.7],
                                     datasec         = [ '[1:1024,:]', '[1025:2048,:]'],
                                     oscansec        = [ '[2050:2080,:]', '[2081:2111,:]'],
                                     suffix          = '_blue'
                                     )]
>>>>>>> 184b1cfd
        self.numhead = 1
        # Uses timeunit from parent class
        # Uses default primary_hdrext
        self.sky_file = 'sky_kastb_600.fits'

    @staticmethod
    def default_pypeit_par():
        """
        Set default parameters for Shane Kast Blue reductions.
        """
        par = ShaneKastSpectrograph.default_pypeit_par()
        par['rdx']['spectrograph'] = 'shane_kast_blue'
        return par

    def check_headers(self, headers):
        """
        Check headers match expectations for a Shane Kast blue exposure.

        See also
        :func:`pypeit.spectrographs.spectrograph.Spectrograph.check_headers`.

        Args:
            headers (list):
                A list of headers read from a fits file
        """
        expected_values = {   '0.NAXIS': 2,
                            '0.DSENSOR': 'Fairchild CCD 3041 2Kx2K' }
        super(ShaneKastBlueSpectrograph, self).check_headers(headers,
                                                             expected_values=expected_values)

    def header_keys(self):
        """
        Header keys specific to shane_kast_blue

        Returns:

        """
        hdr_keys = super(ShaneKastBlueSpectrograph, self).header_keys()
        # Add the name of the dispersing element
        # dispangle and filter1 are not defined for Shane Kast Blue
        hdr_keys[0]['dispname'] = 'GRISM_N'
        return hdr_keys

    def setup_arcparam(self, arcparam, disperser=None, **null_kwargs):
        """
        Setup the arc parameters

        Args:
            arcparam: dict
            disperser: str, REQUIRED
            **null_kwargs:
              Captured and never used

        Returns:
            arcparam is modified in place

        """
        arcparam['lamps'] = ['CdI','HgI','HeI']
        arcparam['nonlinear_counts'] = self.detector[0]['nonlinear']*self.detector[0]['saturation']
        if disperser == '600/4310':
            arcparam['disp']=1.02
            arcparam['b1']=6.88935788e-04
            arcparam['b2']=-2.38634231e-08
            arcparam['wvmnx'][1] = 6000.
            arcparam['wv_cen'] = 4250.
        else:
            msgs.error('Not ready for this disperser {:s}!'.format(disperser))


class ShaneKastRedSpectrograph(ShaneKastSpectrograph):
    """
    Child to handle Shane/Kast red specific code
    """
    def __init__(self):

        # TODO: NEED TO CHECK ORIENTATION OF DATASEC AND OSCANSEC ARE
        # CORRECT!!!!

        # Get it started
        super(ShaneKastRedSpectrograph, self).__init__()
        self.spectrograph = 'shane_kast_red'
        self.camera = 'KASTr'
        self.detector = [
                # Detector 1
<<<<<<< HEAD
                pypeitpar.DetectorPar(
                            dataext         = 0,
                            dispaxis        = 0,
                            xgap            = 0.,
                            ygap            = 0.,
                            ysize           = 1.,
                            platescale      = 0.43,
                            darkcurr        = 0.0,
                            saturation      = 65535.,
                            nonlinear       = 0.76,
                            numamplifiers   = 2,
                            gain            = [1.9, 1.9],
                            ronoise         = [3.8, 3.8],
                            datasec         = ['[:,2:511]', '[:,513:525]'],
                            oscansec        = ['[:,527:625]', '[:,627:725]'],
                            suffix          = '_red'
                            )]
=======
                pypeitpar.DetectorPar(dataext         = 0,
                                     dispaxis        = 0,
                                     dispflip=False,
                                     xgap            = 0.,
                                     ygap            = 0.,
                                     ysize           = 1.,
                                     platescale      = 0.43,
                                     darkcurr        = 0.0,
                                     saturation      = 65535.,
                                     nonlinear       = 0.76,
                                     numamplifiers   = 2,
                                     gain            = [1.9, 1.9],
                                     ronoise         = [3.8, 3.8],
                                     datasec         = ['[:,2:511]', '[:,513:525]'],
                                     oscansec        = ['[:,527:625]', '[:,627:725]'],
                                     suffix          = '_red'
                                     )]
>>>>>>> 184b1cfd
        self.numhead = 1
        # Uses timeunit from parent class
        # Uses default primary_hdrext
        # self.sky_file = ?

    @staticmethod
    def default_pypeit_par():
        """
        Set default parameters for Shane Kast Red reductions.
        """
        par = ShaneKastSpectrograph.default_pypeit_par()
        par['rdx']['spectrograph'] = 'shane_kast_red'
        return par

    def check_header(self, headers):
        """
        Check headers match expectations for a Shane Kast red exposure.

        See also
        :func:`pypeit.spectrographs.spectrograph.Spectrograph.check_headers`.

        Args:
            headers (list):
                A list of headers read from a fits file
        """
        expected_values = {   '0.NAXIS': 2,
                            '0.DSENSOR': '2k x 4k Hamamatsu' }
        super(ShaneKastRedSpectrograph, self).check_headers(headers,
                                                            expected_values=expected_values)

    def header_keys(self):
        """
        Header keys specific to shane_kast_red

        Returns:

        """
        hdr_keys = super(ShaneKastRedSpectrograph, self).header_keys()
        hdr_keys[0]['dispname'] = 'GRATING_N'
        hdr_keys[0]['filter1'] = 'RDFILT_N'
        hdr_keys[0]['dispangle'] = 'GRTILT_P'
        return hdr_keys

    def setup_arcparam(self, arcparam, disperser=None, msarc_shape=None,
                       binspectral=None, **null_kwargs):
        """
        Setup the arc parameters

        Args:
            arcparam: dict
            disperser: str, REQUIRED
            **null_kwargs:
              Captured and never used

        Returns:
            arcparam is modified in place

        """
        arcparam['lamps'] = ['NeI','HgI','HeI','ArI']
        arcparam['nonlinear_counts'] = self.detector[0]['nonlinear']*self.detector[0]['saturation']

#        if disperser == '600/7500':
#            arcparam['disp']=1.30
#            arcparam['b1']= 1./arcparam['disp']/msarc_shape[0] / binspectral
#            arcparam['wvmnx'][0] = 5000.
#            arcparam['n_first']=2 # Should be able to lock on
#        elif disperser == '1200/5000':
#            arcparam['disp']=0.63
#            arcparam['b1']= 1./arcparam['disp']/msarc_shape[0] / binspectral
#            arcparam['wvmnx'][0] = 5000.
#            arcparam['n_first']=2 # Should be able to lock on
#            arcparam['wv_cen'] = 6600.
#        else:
#            msgs.error('Not ready for this disperser {:s}!'.format(disperser))


class ShaneKastRedRetSpectrograph(ShaneKastSpectrograph):
    """
    Child to handle Shane/Kast red specific code
    """
    def __init__(self):
        # Get it started
        super(ShaneKastRedRetSpectrograph, self).__init__()
        self.spectrograph = 'shane_kast_red_ret'
        # WARNING: This is not unique wrt ShaneKastRed...
        self.camera = 'KASTr'
        self.detector = [
                # Detector 1
<<<<<<< HEAD
                pypeitpar.DetectorPar(
                            dataext         = 0,
                            dispaxis        = 1,
                            xgap            = 0.,
                            ygap            = 0.,
                            ysize           = 1.,
                            platescale      = 0.774,
                            darkcurr        = 0.0,
                            saturation      = 65535.,
                            nonlinear       = 0.76,
                            numamplifiers   = 1,
                            gain            = 3.0,
                            ronoise         = 12.5,
                            oscansec        = '[1203:1232,:]',
                            suffix          = '_red'
                            )]
        # TODO: Can we change suffix to be unique wrt ShaneKastRed?
=======
                pypeitpar.DetectorPar(dataext         = 0,
                                     dispaxis        = 1,
                                     dispflip=False,
                                     xgap            = 0.,
                                     ygap            = 0.,
                                     ysize           = 1.,
                                     platescale      = 0.774,
                                     darkcurr        = 0.0,
                                     saturation      = 65535.,
                                     nonlinear       = 0.76,
                                     numamplifiers   = 1,
                                     gain            = 3.0,
                                     ronoise         = 12.5,
                                     oscansec        = '[1203:1232,:]',
                                     suffix          = '_red'
                                     )]
>>>>>>> 184b1cfd
        self.numhead = 1
        # Uses timeunit from parent class
        # Uses default primary_hdrext
        # self.sky_file = ?

    @staticmethod
    def default_pypeit_par():
        """
        Set default parameters for Shane Kast Red Ret reductions.
        """
        par = ShaneKastSpectrograph.default_pypeit_par()
        par['rdx']['spectrograph'] = 'shane_kast_red_ret'
        par['calibrations']['pixelflatframe']['number'] = 3
        par['calibrations']['traceframe']['number'] = 3
        return par

    def check_header(self, headers):
        """
        Check headers match expectations for a Shane Kast Red Ret
        exposure.

        See also
        :func:`pypeit.spectrographs.spectrograph.Spectrograph.check_headers`.

        Args:
            headers (list):
                A list of headers read from a fits file
        """
        expected_values = {   '0.NAXIS': 2,
                            '0.DSENSOR': 'Ret 400x1200' }
        super(ShaneKastRedRetSpectrograph, self).check_headers(headers,
                                                               expected_values=expected_values)
    
    def header_keys(self):
        """
        Header keys specific to shane_kast_red_ret

        Returns:

        """
        hdr_keys = super(ShaneKastRedRetSpectrograph, self).header_keys()
        hdr_keys[0]['dispname'] = 'GRATNG_N'
        hdr_keys[0]['filter1'] = 'RDFILT_N'
        hdr_keys[0]['dispangle'] = 'GRTILT_P'
        return hdr_keys

    def get_match_criteria(self):
        # Get the parent matching criteria ...
        match_criteria = super(ShaneKastRedRetSpectrograph, self).get_match_criteria()
        # ... add more
        match_criteria['standard']['match']['dispangle'] = '|<=20'
        match_criteria['pixelflat']['match']['dispangle'] = '|<=20'
        match_criteria['arc']['match']['dispangle'] = '|<=10'
        match_criteria['arc']['match']['decker'] = 'any'
        return match_criteria

    def setup_arcparam(self, arcparam, disperser=None, msarc_shape=None,
                       binspectral=None, **null_kwargs):
        """
        Setup the arc parameters

        Args:
            arcparam: dict
            disperser: str, REQUIRED
            **null_kwargs:
              Captured and never used

        Returns:
            arcparam is modified in place

        """
        arcparam['lamps'] = ['NeI','HgI','HeI','ArI']
        arcparam['nonlinear_counts'] = self.detector[0]['nonlinear']*self.detector[0]['saturation']

#        if disperser == '600/7500':
#            arcparam['disp']=2.35
#            arcparam['b1']= 1./arcparam['disp']/msarc_shape[0] / binspectral
#            arcparam['wvmnx'][0] = 5000.
#            arcparam['n_first']=2 # Should be able to lock on
#        elif disperser == '1200/5000':
#            arcparam['disp']=1.17
#            arcparam['b1']= 1./arcparam['disp']/msarc_shape[0] / binspectral
#            arcparam['wvmnx'][0] = 5000.
#            arcparam['n_first']=2 # Should be able to lock on
#        else:
#            msgs.error('Not ready for this disperser {:s}!'.format(disperser))
<|MERGE_RESOLUTION|>--- conflicted
+++ resolved
@@ -190,10 +190,10 @@
         self.camera = 'KASTb'
         self.detector = [
                 # Detector 1
-<<<<<<< HEAD
                 pypeitpar.DetectorPar(
                             dataext         = 0,
                             dispaxis        = 1,
+                            dispflip        = False,
                             xgap            = 0.,
                             ygap            = 0.,
                             ysize           = 1.,
@@ -208,25 +208,6 @@
                             oscansec        = [ '[2050:2080,:]', '[2081:2111,:]'],
                             suffix          = '_blue'
                             )]
-=======
-                pypeitpar.DetectorPar(dataext         = 0,
-                                     dispaxis        = 1,
-                                     dispflip       = False,
-                                     xgap            = 0.,
-                                     ygap            = 0.,
-                                     ysize           = 1.,
-                                     platescale      = 0.43,
-                                     darkcurr        = 0.0,
-                                     saturation      = 65535.,
-                                     nonlinear       = 0.76,
-                                     numamplifiers   = 2,
-                                     gain            = [1.2, 1.2],
-                                     ronoise         = [3.7, 3.7],
-                                     datasec         = [ '[1:1024,:]', '[1025:2048,:]'],
-                                     oscansec        = [ '[2050:2080,:]', '[2081:2111,:]'],
-                                     suffix          = '_blue'
-                                     )]
->>>>>>> 184b1cfd
         self.numhead = 1
         # Uses timeunit from parent class
         # Uses default primary_hdrext
@@ -311,10 +292,10 @@
         self.camera = 'KASTr'
         self.detector = [
                 # Detector 1
-<<<<<<< HEAD
                 pypeitpar.DetectorPar(
                             dataext         = 0,
                             dispaxis        = 0,
+                            dispflip        = False,
                             xgap            = 0.,
                             ygap            = 0.,
                             ysize           = 1.,
@@ -329,25 +310,6 @@
                             oscansec        = ['[:,527:625]', '[:,627:725]'],
                             suffix          = '_red'
                             )]
-=======
-                pypeitpar.DetectorPar(dataext         = 0,
-                                     dispaxis        = 0,
-                                     dispflip=False,
-                                     xgap            = 0.,
-                                     ygap            = 0.,
-                                     ysize           = 1.,
-                                     platescale      = 0.43,
-                                     darkcurr        = 0.0,
-                                     saturation      = 65535.,
-                                     nonlinear       = 0.76,
-                                     numamplifiers   = 2,
-                                     gain            = [1.9, 1.9],
-                                     ronoise         = [3.8, 3.8],
-                                     datasec         = ['[:,2:511]', '[:,513:525]'],
-                                     oscansec        = ['[:,527:625]', '[:,627:725]'],
-                                     suffix          = '_red'
-                                     )]
->>>>>>> 184b1cfd
         self.numhead = 1
         # Uses timeunit from parent class
         # Uses default primary_hdrext
@@ -436,10 +398,10 @@
         self.camera = 'KASTr'
         self.detector = [
                 # Detector 1
-<<<<<<< HEAD
                 pypeitpar.DetectorPar(
                             dataext         = 0,
                             dispaxis        = 1,
+                            dispflip        = False,
                             xgap            = 0.,
                             ygap            = 0.,
                             ysize           = 1.,
@@ -454,24 +416,6 @@
                             suffix          = '_red'
                             )]
         # TODO: Can we change suffix to be unique wrt ShaneKastRed?
-=======
-                pypeitpar.DetectorPar(dataext         = 0,
-                                     dispaxis        = 1,
-                                     dispflip=False,
-                                     xgap            = 0.,
-                                     ygap            = 0.,
-                                     ysize           = 1.,
-                                     platescale      = 0.774,
-                                     darkcurr        = 0.0,
-                                     saturation      = 65535.,
-                                     nonlinear       = 0.76,
-                                     numamplifiers   = 1,
-                                     gain            = 3.0,
-                                     ronoise         = 12.5,
-                                     oscansec        = '[1203:1232,:]',
-                                     suffix          = '_red'
-                                     )]
->>>>>>> 184b1cfd
         self.numhead = 1
         # Uses timeunit from parent class
         # Uses default primary_hdrext
