--- conflicted
+++ resolved
@@ -466,11 +466,7 @@
         raw_img = hdu[self.detector[det-1]['dataext']].data.astype(float)
         # raw data from some spectrograph (i.e. FLAMINGOS2) have an addition extention, so I add the following two lines.
         # it's easier to change here than writing another get_rawimage function in the spectrograph file.
-<<<<<<< HEAD
-        if np.size(raw_img.shape)==3:
-=======
         if raw_img.ndim == 3:
->>>>>>> 9a5d88b5
             raw_img = raw_img[0]
 
         # Extras
@@ -905,13 +901,6 @@
         return np.power(10.0,loglam_grid)
 
 
-<<<<<<< HEAD
-    @property
-    def telluric_grid_file(self):
-        """Return the grid of HITRAN atmosphere models for telluric correctinos"""
-        pass
-=======
->>>>>>> 9a5d88b5
 
     def __repr__(self):
         # Generate string
