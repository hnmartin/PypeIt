"""
Module to run tests on arcoadd
"""
import os

import pytest
import numpy as np

from linetools.spectra.utils import collate
from linetools.spectra.xspectrum1d import XSpectrum1D

from pypeit.core import coadd
from pypeit.spectrographs.util import load_spectrograph
from pypeit.core.datacube import coadd_cube
from pypeit import utils
from pypeit.tests.tstutils import cooked_required, data_path

import warnings
warnings.simplefilter("ignore", UserWarning)

# TODO: Need to rewrite the test for coadd1d. FW commented out most tests at this moment.


def dummy_spectrum(s2n=10., rstate=None, seed=1234, wave=None):
    """
    Parameters
    ----------
    s2n
    seed
    wave

    Returns
    -------
    spec : XSpectrum1D

    """
    if rstate is None:
        rstate=np.random.RandomState(seed)
    if wave is None:
        wave = np.linspace(4000., 5000., 2000)
    # Create
    flux = np.ones_like(wave)
    sig = np.ones_like(wave) / s2n
    ispec = XSpectrum1D.from_tuple((wave,flux,sig))
    # Noise and append
    spec = ispec.add_noise(rstate=rstate)
    flux, sig, mask = spec.data['flux'], spec.data['sig'], spec.data['flux'].mask
    ivar = utils.inverse(sig**2)
    return flux, ivar, mask


def dummy_spectra(s2n=10., seed=1234, wvmnx=None, npix=None):
    """ Generate a set of normalized spectra with varying wavelength
    and noise

    Parameters
    ----------
    s2n : float, optional

    Returns
    -------
    dspec : XSpectrum1D

    """
    rstate=np.random.RandomState(seed)
    if wvmnx is None:
        wvmnx = [[5000., 6000.],
                [4000.5, 5800.5],
                [4500.8, 6300.8],
                ]
    if npix is None:
        npix = [1000, 1001, 1100]
    slist = []
    for ii, inpix in enumerate(npix):
        wave = np.linspace(wvmnx[ii][0], wvmnx[ii][1], inpix)
        #flux = np.ones_like(wave)
        #sig = np.ones_like(wave) / s2n
        #spec = XSpectrum1D.from_tuple((wave,flux,sig))
        ## Noise and append
        #slist.append(spec.add_noise(seed=seed))
        slist.append(dummy_spectrum(wave=wave, s2n=s2n, rstate=rstate))
    # Collate
    dspec = collate(slist, masking='edges')
    #
    return dspec

# TODO: This test needs to be re-written.  It currently does nothing, so I
# removed it.
#def test_qa():
#    """ Test QA """
#    if os.getenv('RUN_ALL_PYPIT_TESTS') is None:
#        assert True
#        return
#    # Setup
#    #wvmnx = [[5000., 6000.],
#    #         [5000.5, 6000.5],
#    #         [5000.8, 6000.8],
#    #         ]
#    #npix = [1000, 1000, 1000]
#    dspec = dummy_spectra(s2n=10.)#, wvmnx=wvmnx, npix=npix)
#    dspec.data['flux'][0, 700] *= 1000.  # One bad pixel
#    dspec.data['sig'][0, 700] *= 500.
#    #TODO rewrite this test
#    #coadd.coadd_spectra(dspec, wave_method='concatenate', qafile='tst.pdf')
#

@cooked_required
def test_coadd_datacube():
    """ Test the coaddition of spec2D files into datacubes """
    droot = os.path.join(os.getenv('PYPEIT_DEV'), 'Cooked', 'Science')
    files = [os.path.join(droot,
                          'spec2d_KB.20191219.56886-BB1245p4238_KCWI_20191219T154806.538.fits'),
             os.path.join(droot,
                          'spec2d_KB.20191219.57662-BB1245p4238_KCWI_20191219T160102.755.fits')]
    output_filename = "BB1245p4238_KCWI_20191219.fits"
    # Grab the spectrograph and parset
    spec = load_spectrograph("keck_kcwi")
    parset = spec.default_pypeit_par()
    parset['reduce']['cube']['output_filename'] = output_filename
    parset['reduce']['cube']['combine'] = True
    coadd_cube(files, parset=parset, overwrite=True)
<<<<<<< HEAD
    os.remove(output_filename)
=======
    # Now test the fluxing
    flux_files = [files[0]]
    output_fileflux = "BB1245p4238_KCWI_20191219_fluxing.fits"
    parset['reduce']['cube']['output_filename'] = output_fileflux
    parset['reduce']['cube']['combine'] = False
    parset['reduce']['cube']['standard_cube'] = output_filename
    coadd_cube(flux_files, parset=parset, overwrite=True)
    # Check the files exist
    assert(os.path.exists(output_filename))
    assert(os.path.exists(output_fileflux))
    # Remove the created files
    os.remove(output_filename)
    os.remove(output_fileflux)
>>>>>>> 10661d37
<|MERGE_RESOLUTION|>--- conflicted
+++ resolved
@@ -119,9 +119,6 @@
     parset['reduce']['cube']['output_filename'] = output_filename
     parset['reduce']['cube']['combine'] = True
     coadd_cube(files, parset=parset, overwrite=True)
-<<<<<<< HEAD
-    os.remove(output_filename)
-=======
     # Now test the fluxing
     flux_files = [files[0]]
     output_fileflux = "BB1245p4238_KCWI_20191219_fluxing.fits"
@@ -134,5 +131,4 @@
     assert(os.path.exists(output_fileflux))
     # Remove the created files
     os.remove(output_filename)
-    os.remove(output_fileflux)
->>>>>>> 10661d37
+    os.remove(output_fileflux)