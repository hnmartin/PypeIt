--- conflicted
+++ resolved
@@ -109,12 +109,8 @@
                                '--user_pixflat={0}'.format(
                                    os.path.join(calib_dir,
                                         'PYPEIT_LRISb_pixflat_B600_2x2_17sep2009.fits.gz'))]))
-<<<<<<< HEAD
-=======
-
->>>>>>> b2ba6b9e
-
-#@dev_suite_required
+
+@dev_suite_required
 def test_trace_edges():
     # Define the output directories (HARDCODED!!)
     setupdir = os.path.join(os.getcwd(), 'setup_files')
@@ -186,7 +182,6 @@
     chk_flats.main(pargs)
 
 
-
 def test_coadd1d_1():
     """
     Test basic coadd using Shane Kast blue
@@ -237,5 +232,3 @@
     os.remove(coadd_ofile)
 
 # TODO: Include tests for coadd2d, sensfunc, flux_calib
-
-# TODO: Add test for object_finding
