--- conflicted
+++ resolved
@@ -70,11 +70,7 @@
     # ToDo This code will crash is spectrograph and det are not set. I see no reason why these should be optional
     # parameters since instantiating without them does nothing. Make them required
     def __init__(self, msarc, tslits_dict, binning = None, spectrograph=None, par=None, det=1, master_key=None, master_dir=None,
-<<<<<<< HEAD
-                 mode=None, redux_path=None, bpm = None):
-=======
                  reuse_masters=False, redux_path=None, bpm = None):
->>>>>>> e66b1970
 
         # Instantiate the spectograph
         self.spectrograph = load_spectrograph(spectrograph)
