#!/usr/bin/env python

"""
Wrapper to the linetools XSpecGUI
"""
from pypit import pyputils
import pdb as debugger

msgs = pyputils.get_dummy_logger()
from numpy import isnan


def parser(options=None):

    import argparse

    parser = argparse.ArgumentParser(description='Script to coadd a set of spec1D files and 1 or more slits and 1 or more objects. Current defaults use Optimal + Fluxed extraction. [v1.1]')
    parser.add_argument("infile", type=str, help="Input file (YAML)")

    if options is None:
        args = parser.parse_args()
    else:
        args = parser.parse_args(options)
    return args


def main(args, unit_test=False, path=''):
    """ Runs the XSpecGui on an input file
    path : str, optional
      Mainly for running the unit test
    """
    import yaml, glob
    from pypit import arcoadd
    from pypit import arspecobj
    from astropy.io import fits

    # Load the input file
    with open(args.infile, 'r') as infile:
        coadd_dict = yaml.load(infile)

    # Grab object names in the spectra
    filelist = coadd_dict.pop('filenames')
    # Allow for wildcards
    files = []
    for ifl in filelist:
        if '*' in ifl:
            files += glob.glob(path+ifl)
        else:
            files += [path+ifl]
    # Load spectra
    if len(files) == 0:
        msgs.error("No files match your input list")
    else:
        msgs.info("Coadding {:d} data frames".format(len(files)))
    fdict = {}
    for ifile in files:
        # Open file
        hdulist = fits.open(ifile)
        # Grab objects
        objects = [hdu.name for hdu in hdulist][1:]
        fdict[ifile] = objects

    # Global parameters?
    if 'global' in coadd_dict.keys():
        gparam = coadd_dict.pop('global')
    else:
        gparam = {}
    sv_gparam = gparam.copy()
    # Extraction
    if 'extract' in coadd_dict.keys():
        ex_value = coadd_dict.pop('extract')
    else:
        ex_value = 'opt'
    # Fluxed data?
    if 'flux' in coadd_dict.keys():
        flux_value = coadd_dict.pop('flux')
    else:
        flux_value = True

    # Loop on sources
    for key in coadd_dict.keys():
        # Re-init gparam
        gparam = sv_gparam.copy()
        iobj = coadd_dict[key]['object']
        # Check iobj input
        if isinstance(iobj, list):
            if len(iobj) != len(files):
                raise IOError("Input list of object names must have same length as files")
        #
        outfile = coadd_dict[key]['outfile']

        # Generate local keywords
        try:
            local_kwargs = coadd_dict[key]['local']
        except KeyError:
            local_kwargs = {}
        else:
            for lkey in local_kwargs:
                gparam[lkey] = local_kwargs[lkey]

        if unit_test:
            return gparam, ex_value, flux_value, iobj, outfile, files, local_kwargs


        # Loop on spec1d files
        gdfiles = []
        extensions = []
        gdobj = []

        for fkey in fdict:
<<<<<<< HEAD
            if len(iobj) == 1:
                mtch_obj, idx = arspecobj.mtch_obj_to_objects(iobj, fdict[fkey])
            else:
                ind = files.index(fkey)
                mtch_obj, idx = arspecobj.mtch_obj_to_objects(iobj[ind], fdict[fkey])
            if mtch_obj is None:
                print("No object {:s} in file {:s}".format(iobj, fkey))
            elif len(mtch_obj) == 1:
=======
            # Input as str or list
            if not isinstance(iobj, list) == 1:  # Simple single object
                use_obj = iobj
            else:
                ind = files.index(fkey)
                use_obj = iobj[ind]
            # Find object indices
            mtch_obj, idx = arspecobj.mtch_obj_to_objects(use_obj, fdict[fkey], **local_kwargs)
            if mtch_obj is None:
                print("No object {:s} in file {:s}".format(iobj, fkey))
            elif len(mtch_obj) == 1:
                #Check if optimal extraction is present in all  objects. If not, warn the user and set ex_value to 'box'.
                hdulist = fits.open(fkey)
                try: #In case the optimal extraction array is a NaN array
                    obj_opt_flam = hdulist[mtch_obj[0]].data['OPT_FLAM']
                    if any(isnan(obj_opt_flam)):
                        msgs.warn("Object {:s} in file {:s} has a NaN array for optimal extraction. Boxcar will be used instead.".format(mtch_obj[0],fkey))
                        ex_value = 'box'
                except KeyError: #In case the array is absent altogether.
                    msgs.warn("Object {:s} in file {:s} doesn't have an optimal extraction. Boxcar will be used instead.".format(mtch_obj[0],fkey))
                    try:
                        hdulist[mtch_obj[0]].data['BOX_FLAM']
                    except KeyError:
                        #In case the boxcar extract is also absent
                        msgs.error("Object {:s} in file {:s} doesn't have a boxcar extraction either. Co-addition cannot be performed".format(mtch_obj[0],fkey))
                    ex_value = 'box'
>>>>>>> 73912952
                gdfiles.append(fkey)
                gdobj += mtch_obj
                extensions.append(idx[0]+1)
            else:
                raise ValueError("Multiple matches to object {:s} in file {:s}".format(iobj, fkey))

        # Load spectra
        if len(gdfiles) == 0:
            msgs.error("No files match your input criteria")

        spectra = arcoadd.load_spec(gdfiles, iextensions=extensions,
                                    extract=ex_value, flux=flux_value)
        exten = outfile.split('.')[-1]  # Allow for hdf or fits or whatever
        qafile = outfile.replace(exten, 'pdf')
        # Coadd!
        arcoadd.coadd_spectra(spectra, qafile=qafile, outfile=outfile, **gparam)<|MERGE_RESOLUTION|>--- conflicted
+++ resolved
@@ -8,7 +8,6 @@
 
 msgs = pyputils.get_dummy_logger()
 from numpy import isnan
-
 
 def parser(options=None):
 
@@ -108,16 +107,6 @@
         gdobj = []
 
         for fkey in fdict:
-<<<<<<< HEAD
-            if len(iobj) == 1:
-                mtch_obj, idx = arspecobj.mtch_obj_to_objects(iobj, fdict[fkey])
-            else:
-                ind = files.index(fkey)
-                mtch_obj, idx = arspecobj.mtch_obj_to_objects(iobj[ind], fdict[fkey])
-            if mtch_obj is None:
-                print("No object {:s} in file {:s}".format(iobj, fkey))
-            elif len(mtch_obj) == 1:
-=======
             # Input as str or list
             if not isinstance(iobj, list) == 1:  # Simple single object
                 use_obj = iobj
@@ -144,7 +133,6 @@
                         #In case the boxcar extract is also absent
                         msgs.error("Object {:s} in file {:s} doesn't have a boxcar extraction either. Co-addition cannot be performed".format(mtch_obj[0],fkey))
                     ex_value = 'box'
->>>>>>> 73912952
                 gdfiles.append(fkey)
                 gdobj += mtch_obj
                 extensions.append(idx[0]+1)
@@ -160,4 +148,4 @@
         exten = outfile.split('.')[-1]  # Allow for hdf or fits or whatever
         qafile = outfile.replace(exten, 'pdf')
         # Coadd!
-        arcoadd.coadd_spectra(spectra, qafile=qafile, outfile=outfile, **gparam)+        arcoadd.coadd_spectra(spectra, qafile=qafile, outfile=outfile, **gparam)
