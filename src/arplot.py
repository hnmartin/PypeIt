import numpy as np
from matplotlib import pyplot as plt

MAX_REJECT = 0.5
MIN_NPIXELS = 5
GOOD_PIXEL = 0
BAD_PIXEL = 1
KREJ = 2.5
MAX_ITERATIONS = 5


def get_dimen(x, maxp=25):
    """
    Assign the plotting dimensions to be the "most square"
    x     : An integer that equals the number of panels to be plot
    maxp  : The maximum number of panels to plot on a single page
    """
    pages, npp = [], []
    xr = x
    while xr > 0:
        if xr > maxp: xt = maxp
        else: xt = xr
        ypg = int(np.sqrt(np.float(xt)))
        if int(xt) % ypg == 0: xpg = int(xt)/ypg
        else: xpg = 1 + int(xt)/ypg
        pages.append([xpg, ypg])
        npp.append(xt)
        xr -= xpg*ypg
    return pages, npp


def zscale(image, nsamples=1000, contrast=0.25, bpmask=None, zmask=None):
    """
    Implement IRAF zscale algorithm
    nsamples=1000 and contrast=0.25 are the IRAF display task defaults
    bpmask and zmask not implemented yet
    image is a 2-d np array
    returns (z1, z2)
    """

    # Sample the image
    samples = zsc_sample(image, nsamples, bpmask, zmask)
    npix = len(samples)
    samples.sort()
    zmin = samples[0]
    zmax = samples[-1]
    # For a zero-indexed array
    center_pixel = (npix - 1) // 2
    if npix % 2 == 1:
        median = samples[center_pixel]
    else:
        median = 0.5 * (samples[center_pixel] + samples[center_pixel + 1])

    #
    # Fit a line to the sorted array of samples
    minpix = np.max([MIN_NPIXELS, int(npix * MAX_REJECT)])
    ngrow = np.max([1, int (npix * 0.01)])
    ngoodpix, zstart, zslope = zsc_fit_line(samples, npix, KREJ, ngrow, MAX_ITERATIONS)

    if ngoodpix < minpix:
        z1 = zmin
        z2 = zmax
    else:
        if contrast > 0: zslope /= contrast
        z1 = np.max([zmin, median - (center_pixel - 1) * zslope])
        z2 = np.min([zmax, median + (npix - center_pixel) * zslope])
    return z1, z2


def zsc_sample(image, maxpix):
    # Figure out which pixels to use for the zscale algorithm
    # Returns the 1-d array samples
    # Don't worry about the bad pixel mask or zmask for the moment
    # Sample in a square grid, and return the first maxpix in the sample
    nc = image.shape[0]
    nl = image.shape[1]
    stride = np.max([1.0, np.sqrt((nc - 1) * (nl - 1) / float(maxpix))])
    stride = int(stride)
    samples = image[::stride,::stride].flatten()
    return samples[:maxpix]


def zsc_fit_line(samples, npix, krej, ngrow, maxiter):
    # First re-map indices from -1.0 to 1.0
    xscale = 2.0 / (npix - 1)
    xnorm = np.arange(npix)
    xnorm = xnorm * xscale - 1.0

    ngoodpix = npix
    minpix = np.max([MIN_NPIXELS, int (npix*MAX_REJECT)])
    last_ngoodpix = npix + 1

    # This is the mask used in k-sigma clipping.0 is good, 1 is bad
    badpix = np.zeros(npix, dtype="int32")

    #Iterate
    for niter in xrange(maxiter):

        if (ngoodpix >= last_ngoodpix) or (ngoodpix < minpix):
            break

        # Accumulate sums to calculate straight line fit
        goodpixels = np.where(badpix == GOOD_PIXEL)
        sumx = xnorm[goodpixels].sum()
        sumxx = (xnorm[goodpixels]*xnorm[goodpixels]).sum()
        sumxy = (xnorm[goodpixels]*samples[goodpixels]).sum()
        sumy = samples[goodpixels].sum()
        sum = len(goodpixels[0])

        delta = sum * sumxx - sumx * sumx
        # Slope and intercept
        intercept = (sumxx * sumy - sumx * sumxy) / delta
        slope = (sum * sumxy - sumx * sumy) / delta

        # Subtract fitted line from the data array
        fitted = xnorm*slope + intercept
        flat = samples - fitted

        # Compute the k-sigma rejection threshold
        ngoodpix, mean, sigma = zsc_compute_sigma(flat, badpix)

        threshold = sigma * krej

        # Detect and reject pixels further than k*sigma from the fitted line
        lcut = -threshold
        hcut = threshold
        below = np.where(flat < lcut)
        above = np.where(flat > hcut)

        badpix[below] = BAD_PIXEL
        badpix[above] = BAD_PIXEL

        # Convolve with a kernel of length ngrow
        kernel = np.ones(ngrow, dtype="int32")
        badpix = np.convolve(badpix, kernel, mode='same')

        ngoodpix = len(np.where(badpix == GOOD_PIXEL)[0])

        niter += 1

    # Transform the line coefficients back to the X range [0:npix-1]
    zstart = intercept - slope
    zslope = slope * xscale

    return ngoodpix, zstart, zslope


def zsc_compute_sigma(flat, badpix):

    # Compute the rms deviation from the mean of a flattened array.
    # Ignore rejected pixels

    # Accumulate sum and sum of squares
    goodpixels = np.where(badpix == GOOD_PIXEL)
    sumz = flat[goodpixels].sum()
    sumsq = (flat[goodpixels]*flat[goodpixels]).sum()
    ngoodpix = len(goodpixels[0])
    if ngoodpix == 0:
        mean = None
        sigma = None
    elif ngoodpix == 1:
        mean = sumz
        sigma = None
    else:
        mean = sumz / ngoodpix
        temp = sumsq / (ngoodpix - 1) - sumz*sumz / (ngoodpix * (ngoodpix - 1))
        if temp < 0:
            sigma = 0.0
        else:
            sigma = np.sqrt (temp)

    return ngoodpix, mean, sigma


def plot_orderfits(slf, model, ydata, xdata=None, xmodl=None, textplt="Order", maxp=4, desc="", maskval=-999999.9):
    """
    Given data and a model, the model+fit of each order is saved to a pdf
    """
    npix, nord = ydata.shape
    pages, npp = get_dimen(nord, maxp=maxp)
    if xdata is None: xdata = np.arange(npix).reshape((npix, 1)).repeat(nord, axis=1)
    if xmodl is None: xmodl = np.arange(model.shape[0])
    # Loop through all pages and plot the results
    ndone = 0
    axesIdx = True
    for i in xrange(len(pages)):
        f, axes = plt.subplots(pages[i][1], pages[i][0])
        ipx, ipy = 0, 0
        for j in xrange(npp[i]):
            if pages[i][0] == 1 and pages[i][1] == 1: axesIdx = False
            elif pages[i][1] == 1: ind = (ipx,)
            elif pages[i][0] == 1: ind = (ipy,)
            else: ind = (ipy, ipx)
            if axesIdx:
                axes[ind].plot(xdata[:,ndone+j], ydata[:,ndone+j], 'bx', drawstyle='steps')
                axes[ind].plot(xmodl, model[:,ndone+j], 'r-')
            else:
                axes.plot(xdata[:,ndone+j], ydata[:,ndone+j], 'bx', drawstyle='steps')
                axes.plot(xmodl, model[:,ndone+j], 'r-')
            ytmp = ydata[:,ndone+j]
            ytmp = ytmp[np.where(ytmp != maskval)]
            if ytmp.size != 0: amn = min(np.min(ytmp), np.min(model[:,ndone+j]))
            else: amn = np.min(model[:,ndone+j])
            if ytmp.size != 0: amx = max(np.max(ytmp), np.max(model[:,ndone+j]))
            else: amx = np.max(model[:,ndone+j])
            xtmp = xdata[:,ndone+j]
            xtmp = xtmp[np.where(xtmp != maskval)]
            if xtmp.size == 0:
                xmn = np.min(xmodl)
                xmx = np.max(xmodl)
            else:
                xmn = min(np.min(xtmp), np.min(xmodl))
                xmx = max(np.max(xtmp), np.max(xmodl))
            if axesIdx:
                axes[ind].axis([xmn, xmx, amn, amx])
                axes[ind].set_title("{0:s} {1:d}".format(textplt, ndone+j+1))
            else:
                axes.axis([xmn, xmx, amn, amx])
                axes.set_title("{0:s} {1:d}".format(textplt, ndone+j+1))
            ipx += 1
            if ipx == pages[i][0]:
                ipx = 0
                ipy += 1
        # Delete the unnecessary axes
        if axesIdx:
            for j in xrange(npp[i], axes.size):
                if pages[i][1] == 1: ind = (ipx,)
                elif pages[i][0] == 1: ind = (ipy,)
                else: ind = (ipy, ipx)
                f.delaxes(axes[ind])
                if ipx == pages[i][0]:
                    ipx = 0
                    ipy += 1
        ndone += npp[i]
        # Save the figure
        if axesIdx: axsz = axes.size
        else: axsz = 1.0
        if pages[i][1] == 1 or pages[i][0] == 1: ypngsiz = 11.0/axsz
        else: ypngsiz = 11.0*axes.shape[0]/axes.shape[1]
        f.set_size_inches(11.0, ypngsiz)
        if desc != "":
            pgtxt = ""
            if len(pages) != 1:
                pgtxt = ", page {0:d}/{1:d}".format(i+1, len(pages))
            f.suptitle(desc + pgtxt, y=1.02, size=16)
        f.tight_layout()
<<<<<<< HEAD
        slf._qa.savefig(dpi=200, orientation='landscape', bbox_inches='tight')
        plt.close()
        f.clf()
=======
        if usepdf:
            pp.savefig()
            plt.close()
        else:
            if prefix != "":
                f.savefig("{0:s}/{1:s}_page-{2:d}.png".format(plotsdir,prefix,i+1), dpi=200, orientation='landscape')
            else:
                f.savefig("{0:s}/orderplot_page-{1:d}.png".format(plotsdir,i+1), dpi=200, orientation='landscape')
    if usepdf:
        pp.close()
        msgs.info("Saved a pdf with filename:"+msgs.newline()+fn)
    else:
        msgs.info("Saved several png files")
    f.clf()
    #plt.close()
>>>>>>> e1bddd86
    del f
    return<|MERGE_RESOLUTION|>--- conflicted
+++ resolved
@@ -1,5 +1,6 @@
 import numpy as np
 from matplotlib import pyplot as plt
+import armsgs as msgs
 
 MAX_REJECT = 0.5
 MIN_NPIXELS = 5
@@ -146,9 +147,10 @@
 
 
 def zsc_compute_sigma(flat, badpix):
-
-    # Compute the rms deviation from the mean of a flattened array.
-    # Ignore rejected pixels
+    """
+    Compute the rms deviation from the mean of a flattened array.
+    Ignore rejected pixels
+    """
 
     # Accumulate sum and sum of squares
     goodpixels = np.where(badpix == GOOD_PIXEL)
@@ -244,26 +246,8 @@
                 pgtxt = ", page {0:d}/{1:d}".format(i+1, len(pages))
             f.suptitle(desc + pgtxt, y=1.02, size=16)
         f.tight_layout()
-<<<<<<< HEAD
         slf._qa.savefig(dpi=200, orientation='landscape', bbox_inches='tight')
         plt.close()
         f.clf()
-=======
-        if usepdf:
-            pp.savefig()
-            plt.close()
-        else:
-            if prefix != "":
-                f.savefig("{0:s}/{1:s}_page-{2:d}.png".format(plotsdir,prefix,i+1), dpi=200, orientation='landscape')
-            else:
-                f.savefig("{0:s}/orderplot_page-{1:d}.png".format(plotsdir,i+1), dpi=200, orientation='landscape')
-    if usepdf:
-        pp.close()
-        msgs.info("Saved a pdf with filename:"+msgs.newline()+fn)
-    else:
-        msgs.info("Saved several png files")
-    f.clf()
-    #plt.close()
->>>>>>> e1bddd86
     del f
     return