import numpy as np
import os
import copy
import arqa
import ararc
import arcyarc
import arcytrace
import arcyutils
import armsgs
import arutils
import arpca
import arplot
import matplotlib.pyplot as plt
import scipy.interpolate as interp
import scipy.ndimage as ndimage

# Logging
msgs = armsgs.get_logger()

try:
    from xastropy.xutils import xdebug as debugger
except:
    import pdb as debugger

def dispdir(msframe, dispwin=None, mode=0):
    """
    Estimate which axis is predominantly the dispersion direction of the data

    Parameters
    ----------
    msframe : ndarray
      Master calibration frame used to estimate the dispersion direction
    dispwin : list, optional
      A user-specified window to determine the dispersion (formatted as a section)
    mode : int
      mode = 0 for longslit data where msframe=msarc
      mode = 1 for echelle data where msframe=msflat

    Returns
    -------
    dispaxis : int
      The predominant dispersion axis of the data
    """
    msgs.info("Determining the dispersion direction")
    ds1, ds2 = msframe.shape
    if dispwin is None:
        #min1, max1 = ds1/2-10, ds1/2+10
        #min2, max2 = ds2/2-10, ds2/2+10
        min1, max1 = ds1/4, 3*(ds1/4)
        min2, max2 = ds2/4, 3*(ds2/4)
    elif type(dispwin) is list:  # User has specified the location of the window (x1:x2,y1:y2)
        min1, max1 = dispwin[0]
        min2, max2 = dispwin[1]
    else: # User has specified the size of the window
        min1, max1 = ds1/2-dispwin, ds1/2+dispwin
        min2, max2 = ds2/2-dispwin, ds2/2+dispwin
    # Generate the two test statistics
    #test1 = np.median(msframe[min1:max1,:],axis=0)
    #test2 = np.median(msframe[:,min2:max2],axis=1)
    test1 = np.mean(msframe[min1:max1,:], axis=0)   # Using mean for LRIS
    test2 = np.mean(msframe[:,min2:max2], axis=1)
    # Calculate the step difference
    htst1 = test1[1:]-test1[:-1]
    htst2 = test2[1:]-test2[:-1]
    # Get the standard deviation of the step difference
    std1, std2 = np.std(htst1), np.std(htst2)
    # Return the dispersion axis
    if std1 > std2:
        if mode == 0:
            msgs.info("Dispersion axis is predominantly along a column")
            return 1
        else:
            msgs.info("Dispersion axis is predominantly along a row")
            return 0
    else:
        if mode == 0:
            msgs.info("Dispersion axis is predominantly along a row")
            return 0
        else:
            msgs.info("Dispersion axis is predominantly along a column")
            return 1


def trace_object(slf, det, sciframe, varframe, crmask, trim=2.0,
                 triml=None, trimr=None, sigmin=2.0, bgreg=None,
                 maskval=-999999.9, order=0, doqa=True):
    """ Finds objects, and traces their location on the detector
    Parameters
    ----------
    slf
    sciframe
    varframe
    crmask
    trim
    triml
    trimr
    sigmin
    bgreg
    maskval
    order
    doqa

    Returns
    -------

    """
    smthby = 7
    rejhilo = 1
    bgreg = 20
    traceorder = 2   # Order of polynomial used to trace the objects
    if triml is None: triml = trim
    if trimr is None: trimr = trim
    npix = int(slf._pixwid[det-1][order] - triml - trimr)
    if bgreg is None: bgreg = npix
    # Interpolate the science array onto a new grid (with constant spatial slit length)
    msgs.info("Rectifying science frame")
    xint = np.linspace(0.0, 1.0, sciframe.shape[0])
    yint = np.linspace(0.0, 1.0, sciframe.shape[1])
    scispl = interp.RectBivariateSpline(xint, yint, sciframe, bbox=[0.0, 1.0, 0.0, 1.0], kx=1, ky=1, s=0)
    varspl = interp.RectBivariateSpline(xint, yint, varframe, bbox=[0.0, 1.0, 0.0, 1.0], kx=1, ky=1, s=0)
    crmspl = interp.RectBivariateSpline(xint, yint, crmask, bbox=[0.0, 1.0, 0.0, 1.0], kx=1, ky=1, s=0)
    xx, yy = np.meshgrid(np.linspace(0.0,1.0,sciframe.shape[0]),np.linspace(0.0,1.0,npix), indexing='ij')
    ro = (slf._rordloc[det-1][:,order]-trimr).reshape((-1,1))/(sciframe.shape[1]-1.0)
    lo = (slf._lordloc[det-1][:,order]+triml).reshape((-1,1))/(sciframe.shape[1]-1.0)
    vv = (lo+(ro-lo)*yy).flatten()
    xx = xx.flatten()
    recsh = (sciframe.shape[0],npix)
    rec_sciframe = scispl.ev(xx, vv).reshape(recsh)
    rec_varframe = varspl.ev(xx, vv).reshape(recsh)
    rec_crmask   = crmspl.ev(xx, vv).reshape(recsh)
    # Update the CR mask to ensure it only contains 1's and 0's
    rec_crmask[np.where(rec_crmask>0.2)] = 1.0
    rec_crmask[np.where(rec_crmask<=0.2)] = 0.0
    msgs.info("Estimating object profiles")
    # Smooth the S/N frame
    rec_sigframe_bin = arcyutils.smooth_x(rec_sciframe/np.sqrt(rec_varframe), 1.0-rec_crmask, smthby, rejhilo, maskval)
    #rec_varframe_bin = arcyutils.smooth_x(rec_varframe, 1.0-rec_crmask, smthby, rejhilo, maskval)
    #rec_sigframe_bin = np.sqrt(rec_varframe_bin/(smthby-2.0*rejhilo))
    #sigframe = rec_sciframe_bin*(1.0-rec_crmask)/rec_sigframe_bin
    ww = np.where(rec_crmask==0.0)
    med, mad = arutils.robust_meanstd(rec_sigframe_bin[ww])
    ww = np.where(rec_crmask==1.0)
    rec_sigframe_bin[ww] = maskval
    srtsig = np.sort(rec_sigframe_bin,axis=1)
    ww = np.where(srtsig[:,-2] > med + sigmin*mad)
    mask_sigframe = np.ma.array(rec_sigframe_bin, mask=rec_crmask, fill_value=maskval)
    # Collapse along the spectral direction to get object profile
    trcprof = np.ma.mean(mask_sigframe[ww[0],:], axis=0).filled(0.0)
    trcxrng = np.arange(npix)/(npix-1.0)
    msgs.info("Identifying objects that are significantly detected")
    # Find significantly detected objects
    mskpix, coeff = arutils.robust_polyfit(trcxrng, trcprof, 1+npix/40, function='legendre', sigma=2.0, minv=0.0, maxv=1.0)
    backg = arutils.func_val(coeff, trcxrng, 'legendre', minv=0.0, maxv=1.0)
    trcprof -= backg
    wm = np.where(mskpix==0)
    if wm[0].size==0:
        msgs.warn("No objects found")
        return None
    med, mad = arutils.robust_meanstd(trcprof[wm])
    trcprof -= med
    objl, objr, bckl, bckr = arcytrace.find_objects(trcprof, bgreg, mad)
    #plt.clf()
    #plt.plot(trcxrng,trcprof,'k-')
    #wl = np.where(bckl[:,0]==1)
    #plt.plot(trcxrng[wl],trcprof[wl],'ro')
    #wr = np.where(bckr[:,0]==1)
    #plt.plot(trcxrng[wr],trcprof[wr],'go')
    #plt.plot(trcxrng[objl[0]:objr[0]+1],trcprof[objl[0]:objr[0]+1],'bx')
    #plt.show()
    nobj = objl.size
    if msgs._debug['trace_obj']:
        nobj = 1
    if nobj==1:
        msgs.info("Found {0:d} object".format(objl.size))
        msgs.info("Tracing {0:d} object".format(objl.size))
    else:
        msgs.info("Found {0:d} objects".format(objl.size))
        msgs.info("Tracing {0:d} objects".format(objl.size))
    # Trace objects
    cval = np.zeros(nobj)
    allsfit = np.array([])
    allxfit = np.array([])
    for o in xrange(nobj):
        xfit = np.arange(objl[o],objr[o]).reshape((1,-1))/(npix-1.0)
        cent = np.ma.sum(mask_sigframe[:,objl[o]:objr[o]]*xfit, axis=1)
        wght = np.ma.sum(mask_sigframe[:,objl[o]:objr[o]], axis=1)
        cent /= wght
        centfit = cent.filled(maskval)
        specfit = np.linspace(-1.0, 1.0, sciframe.shape[0])
        w = np.where(centfit != maskval)
        specfit = specfit[w]
        centfit = centfit[w]
        mskbad, coeffs = arutils.robust_polyfit(specfit,centfit,traceorder,function="legendre", minv=-1.0, maxv=1.0)
        cval[o] = arutils.func_val(coeffs, np.array([0.0]), "legendre", minv=-1.0, maxv=1.0)[0]
        w = np.where(mskbad==0.0)
        if w[0].size!=0:
            allxfit = np.append(allxfit, specfit[w])
            allsfit = np.append(allsfit, centfit[w]-cval[o])
    msgs.info("Performing global trace to all objects")
    mskbad, coeffs = arutils.robust_polyfit(allxfit,allsfit,traceorder,function="legendre", minv=-1.0, maxv=1.0)
    trcfunc = arutils.func_val(coeffs, np.linspace(-1.0, 1.0, sciframe.shape[0]), "legendre", minv=-1.0, maxv=1.0)
    msgs.info("Constructing a trace for all objects")
    trcfunc = trcfunc.reshape((-1,1)).repeat(nobj, axis=1)
    trccopy = trcfunc.copy()
    for o in xrange(nobj): trcfunc[:,o] += cval[o]
    if nobj==1: msgs.info("Converting object trace to detector pixels")
    else: msgs.info("Converting object traces to detector pixels")
    ofst = slf._lordloc[det-1][:,order].reshape((-1,1)).repeat(nobj,axis=1) + triml
    diff = (slf._rordloc[det-1][:,order].reshape((-1,1)).repeat(nobj,axis=1)
            - slf._lordloc[det-1][:,order].reshape((-1,1)).repeat(nobj,axis=1))
    # Convert central trace
    traces = ofst + (diff-triml-trimr)*trcfunc
    # Convert left object trace
    for o in xrange(nobj): trccopy[:,o] = trcfunc[:,o] - cval[o] + objl[o]/(npix-1.0)
    trobjl = ofst + (diff-triml-trimr)*trccopy
    # Convert right object trace
    for o in xrange(nobj): trccopy[:,o] = trcfunc[:,o] - cval[o] + objr[o]/(npix-1.0)
    trobjr = ofst + (diff-triml-trimr)*trccopy
    # Make an image of pixel weights for each object
    xint = np.linspace(0.0, 1.0, sciframe.shape[0])
    yint = np.linspace(0.0, 1.0, npix)
    yint = np.append(-yint[1],np.append(yint,2.0-yint[-2]))
    msgs.info("Creating an image weighted by object pixels")
    #plt.plot(trcxrng[objl[0]:objr[0]+1],trcprof[objl[0]:objr[0]+1],'bx')
    rec_obj_img = np.zeros((sciframe.shape[0],sciframe.shape[1],nobj))
    for o in range(nobj):
        obj = np.zeros(npix)
        obj[objl[o]:objr[o]+1]=1
        scitmp = np.append(0.0,np.append(obj,0.0))
        objframe = scitmp.reshape(1,-1).repeat(sciframe.shape[0],axis=0)
        objspl = interp.RectBivariateSpline(xint, yint, objframe, bbox=[0.0, 1.0, yint.min(), yint.max()], kx=1, ky=1, s=0)
        xx, yy = np.meshgrid(np.linspace(0,1.0,sciframe.shape[0]), np.arange(0,sciframe.shape[1]), indexing='ij')
        lo = (slf._lordloc[det-1][:,order]+triml).reshape((-1,1))
        vv = ((yy-lo)/(npix-1.0)).flatten()
        xx = xx.flatten()
        wf = np.where((vv>=yint[0])&(vv<=yint[-1]))
        rec_obj_arr = objspl.ev(xx[wf], vv[wf])
        idxarr = np.zeros(sciframe.shape).flatten()
        idxarr[wf] = 1
        idxarr = idxarr.reshape(sciframe.shape)
        rec_img = np.zeros_like(sciframe)
        rec_img[np.where(idxarr==1)] = rec_obj_arr
        rec_obj_img[:,:,o] = rec_img.copy()
    # Make an image of pixel weights for the background region of each object
    msgs.info("Creating an image weighted by background pixels")
    rec_bg_img = np.zeros((sciframe.shape[0],sciframe.shape[1],nobj))
    for o in range(nobj):
        backtmp = np.append(0.0,np.append(bckl[:,o]+bckr[:,o],0.0))
        bckframe = backtmp.reshape(1,-1).repeat(sciframe.shape[0],axis=0)
        bckspl = interp.RectBivariateSpline(xint, yint, bckframe, bbox=[0.0, 1.0, yint.min(), yint.max()], kx=1, ky=1, s=0)
        xx, yy = np.meshgrid(np.linspace(0,1.0,sciframe.shape[0]), np.arange(0,sciframe.shape[1]), indexing='ij')
        lo = (slf._lordloc[det-1][:,order]+triml).reshape((-1,1))
        vv = ((yy-lo)/(npix-1.0)).flatten()
        xx = xx.flatten()
        wf = np.where((vv>=yint[0])&(vv<=yint[-1]))
        rec_bg_arr = bckspl.ev(xx[wf], vv[wf])
        idxarr = np.zeros(sciframe.shape).flatten()
        idxarr[wf] = 1
        idxarr = idxarr.reshape(sciframe.shape)
        rec_img = np.zeros_like(sciframe)
        rec_img[np.where(idxarr==1)] = rec_bg_arr
        rec_bg_img[:,:,o] = rec_img.copy()
        #arutils.ds9plot(rec_img)
    # Save the quality control
    if doqa:
        arqa.obj_trace_qa(slf, sciframe, trobjl, trobjr, root="object_trace", normalize=False)
    # Trace dict
    tracedict = dict({})
    tracedict['traces'] = traces
    tracedict['object'] = rec_obj_img
    tracedict['background'] = rec_bg_img
    return tracedict


def trace_orders(slf, mstrace, det, pcadesc="", maskBadRows=False, singleSlit=False):
    """
    This routine will traces the locations of the slit edges

    Parameters
    ----------
    slf : Class instance
      An instance of the Science Exposure class
    mstrace : numpy ndarray
      Calibration frame that will be used to identify slit traces (in most cases, the slit edge)
    det : int
      Index of the detector
    pcadesc : str, optional
      A descriptive string of text to be annotated as a title on the QA PCA plots
    maskBadRows : bool, optional
      Mostly useful for echelle data where the slit edges are bent relative to
      the pixel columns. Do not set this keyword to True if slit edges are
      almost aligned with the pixel columns.
    singleSlit : bool, optional
      If True, only the most significant slit edge identified will be returned
      Set singleSlit=True for longslit data.

    Returns
    -------
    lcenint : ndarray
      Locations of the left slit edges (in physical pixel coordinates)
    rcenint : ndarray
      Locations of the right slit edges (in physical pixel coordinates)
    extrapord : ndarray
      A boolean mask indicating if an order was extrapolated (True = extrapolated)
    """
    msgs.info("Preparing trace frame for order edge detection")
    # Generate a binned version of the trace frame
    msgs.work("binby=1 makes this slow and ineffective -- increase this to 10, and add as a parameter of choice by the user")
    binby = 5
    binarr = arcyutils.bin_x(mstrace, binby, 0)
    binbpx = arcyutils.bin_x(slf._bpix[det-1], binby, 0)
    plxbin = arcyutils.bin_x(slf._pixlocn[det-1][:,:,0], binby, 1)
    plybin = arcyutils.bin_x(slf._pixlocn[det-1][:,:,1], binby, 1)
    msgs.info("Detecting order edges")
    #debugger.set_trace()
    if singleSlit:
        msgs.info("Detecting slit edges")
        filt = ndimage.sobel(binarr, axis=1, mode='constant')
        msgs.info("Applying bad pixel mask")
        filt *= (1.0-binbpx)  # Apply to the old detection algorithm
        amin = np.argmin(filt, axis=1)
        amax = np.argmax(filt, axis=1)
        edgearr = np.zeros(binarr.shape, dtype=np.int)
        edgearr[np.arange(edgearr.shape[0]), amin] = +1
        edgearr[np.arange(edgearr.shape[0]), amax] = -1
        # Even better would be to fit the filt/sqrt(abs(binarr)) array with a Gaussian near the maximum in each column
    else:
        ######
        # Old detection algorithm
        tedgear = arcytrace.detect_edges(binarr, slf._dispaxis)
        #arutils.ds9plot(tedgear)
        ######
        # New detection algorithm
        # First do left edges
        troll = np.roll(binarr, 1, axis=1-slf._dispaxis)
        if slf._dispaxis == 0:
            troll[:,0] = troll[:,1]
        else:
            troll[0,:] = troll[1,:]
        # First test for an edge
        diff = np.zeros_like(binarr)
        w = np.where(troll != 0.0)
        diff[w] = (troll[w]-binarr[w])/binarr[w]
        siglev = 1.4826*np.median(np.abs(diff))
        ttedges = np.zeros_like(binarr)
        wr = np.where(diff > +6.0*siglev)
        wl = np.where(diff < -6.0*siglev)
        ttedges[wr] = +1.0
        ttedges[wl] = -1.0
        # Second test for an edge
        diff = (troll-binarr)
        siglev = 1.4826*np.median(np.abs(diff))
        tedges = np.zeros_like(binarr)
        wr = np.where((diff > +6.0*siglev) & (ttedges == +1))
        wl = np.where((diff < -6.0*siglev) & (ttedges == -1))
        tedges[wr] = +1.0
        tedges[wl] = -1.0
        nedgear = arcytrace.clean_edges(diff, tedges, slf._dispaxis)
        #arutils.ds9plot(nedgear)
        if maskBadRows:
            msgs.info("Searching for bad pixel rows")
            edgsum = np.sum(nedgear, axis=0)
            sigma = 1.4826*np.median(np.abs(edgsum-np.median(edgsum)))
            w = np.where(np.abs(edgsum) >= 1.5*sigma)[0]
        #   maskcols = np.unique(np.append(w,np.append(np.append(w+2,w+1),np.append(w-2,w-1))))
            maskcols = np.unique(np.append(w,np.append(w+1, w-1)))
            msgs.info("Masking {0:d} bad pixel rows".format(maskcols.size))
            for i in xrange(maskcols.size):
                if maskcols[i] < 0 or maskcols[i] >= nedgear.shape[1]: continue
                nedgear[:, maskcols[i]] = 0
        ######
        msgs.info("Applying bad pixel mask")
        tedgear *= (1.0-binbpx)  # Apply to the old detection algorithm
        nedgear *= (1.0-binbpx)  # Apply to the new detection algorithm
        eroll = np.roll(binbpx, 1, axis=1)
        eroll[:,0] = eroll[:,1]
        nedgear *= (1.0-eroll)  # Apply to the new detection algorithm (with shift)
        # Now roll back
        nedgear = np.roll(nedgear, -1, axis=1)
        edgearr = np.zeros_like(nedgear)
        edgearr[np.where((nedgear == +1) | (tedgear == +1))] = +1
        edgearr[np.where((nedgear == -1) | (tedgear == -1))] = -1
    #arutils.ds9plot(edgearr)
    # Assign a number to each of the edges
    msgs.info("Matching order edges")
    lcnt, rcnt = arcytrace.match_edges(edgearr, 0)
    if lcnt == 1: letxt = "edge"
    else: letxt = "edges"
    if rcnt == 1: retxt = "edge"
    else: retxt = "edges"
    msgs.info("{0:d} left {1:s} and {2:d} right {3:s} were found in the trace".format(lcnt, letxt, rcnt, retxt))
    if (lcnt == 0) & (rcnt == 0):
        if np.median(binarr) > 500:
            msgs.warn("Found flux but no edges.  Assuming they go to the edge of the detector.")
            edgearr[:,-1] = 1000
            rcnt = 1
            edgearr[:,0] = -1000
            lcnt = 1
        else:
            msgs.error("Unable to trace any edges"+msgs.newline()+"try a different method to trace the order edges")
    elif (rcnt == 0) & (lcnt == 1):
        msgs.warn("Unable to find a right edge. Adding one in.")
        edgearr[:,-1] = 1000
        rcnt = 1
    elif (lcnt == 0) & (rcnt == 1):
        msgs.warn("Unable to find a left edge. Adding one in.")
        edgearr[:,0] = -1000
        lcnt = 1
    msgs.info("Assigning orders")
    #arutils.ds9plot(edgearr)
    iterate = True
    while iterate:
        lmin, lmax, rmin, rmax = arcytrace.assign_orders(edgearr, slf._dispaxis, lcnt, rcnt)
        msgs.info("Ignoring orders that span < {0:3.2f}x{1:d} pixels on the detector".format(slf._argflag['trace']['orders']['fracignore'],int(edgearr.shape[slf._dispaxis]*binby)))
        fracpix = int(slf._argflag['trace']['orders']['fracignore']*edgearr.shape[slf._dispaxis])
        lnc, lxc, rnc, rxc, ldarr, rdarr = arcytrace.ignore_orders(edgearr, slf._dispaxis, fracpix, lmin, lmax, rmin, rmax)
        lmin += lnc
        rmin += rnc
        lmax -= lxc
        rmax -= rxc
        iterate = False
        if singleSlit: # Another check on slits for singleSlit
            if lmax < lmin:
                msgs.warn("Unable to find a left edge. Adding one in.")
                iterate = True
                edgearr[:,0] = -1000
                lcnt = 1
            if rmax < rmin:
                msgs.warn("Unable to find a right edge. Adding one in.")
                iterate = True
                edgearr[:,-1] = 1000
                rcnt = 1
    # Left order traces
    msgs.info("Fitting left order traces")
    lcoeff = np.zeros((1+slf._argflag['trace']['orders']['polyorder'],lmax-lmin+1))
#	lfail = np.array([])
    minvf, maxvf = slf._pixlocn[det-1][0,0,0], slf._pixlocn[det-1][-1,0,0]
    for i in xrange(lmin, lmax+1):
        w = np.where(edgearr == -i)
        if np.size(w[0]) <= slf._argflag['trace']['orders']['polyorder']+2:
#			lfail = np.append(lfail,i-lmin)
            continue
        tlfitx = plxbin[w]
        tlfity = plybin[w]
        lcoeff[:, i-lmin] = arutils.func_fit(tlfitx, tlfity, slf._argflag['trace']['orders']['function'],
                                             slf._argflag['trace']['orders']['polyorder'], minv=minvf, maxv=maxvf)
#		xv=np.linspace(0,edgearr.shape[slf._dispaxis-0])
#		yv=np.polyval(coeffl[i-lmin,:],xv)
#		plt.plot(w[slf._dispaxis-0],w[1-slf._dispaxis],'ro')
#		plt.plot(xv,yv,'r-')
#		plt.show()
#		plt.clf()
    msgs.info("Fitting right order traces")
    rcoeff = np.zeros((1+slf._argflag['trace']['orders']['polyorder'], rmax-rmin+1))
#	rfail = np.array([])
    for i in xrange(rmin, rmax+1):
        w = np.where(edgearr == i)
        if np.size(w[0]) <= slf._argflag['trace']['orders']['polyorder']+2:
#			rfail = np.append(rfail, i-rmin)
            continue
        tlfitx = plxbin[w]
        tlfity = plybin[w]
        rcoeff[:, i-rmin] = arutils.func_fit(tlfitx, tlfity, slf._argflag['trace']['orders']['function'],
                                             slf._argflag['trace']['orders']['polyorder'], minv=minvf, maxv=maxvf)
    # Check if no further work is needed (i.e. there only exists one order)
    if (lmax+1-lmin == 1) and (rmax+1-rmin == 1):
        # Just a single order has been identified (i.e. probably longslit)
        msgs.info("Only one order was identified.  Should be a longslit.")
        xint = slf._pixlocn[det-1][:,0,0]
        lcenint = np.zeros((mstrace.shape[0], 1))
        rcenint = np.zeros((mstrace.shape[0], 1))
        lcenint[:,0] = arutils.func_val(lcoeff[:,0], xint, slf._argflag['trace']['orders']['function'],
                                        minv=minvf, maxv=maxvf)
        rcenint[:,0] = arutils.func_val(rcoeff[:,0], xint, slf._argflag['trace']['orders']['function'],
                                        minv=minvf, maxv=maxvf)
        return lcenint, rcenint, np.zeros(1, dtype=np.bool)
    msgs.info("Synchronizing left and right order traces")
    # Define the array of pixel values along the dispersion direction
    xv = plxbin[:,0]
    #midval = np.mean(xv)
    num = (lmax-lmin)/2
    lval = lmin + num  # Pick an order, somewhere in between lmin and lmax
    lv = (arutils.func_val(lcoeff[:,lval-lmin], xv, slf._argflag['trace']['orders']['function'],
                           minv=minvf, maxv=maxvf)+0.5).astype(np.int)
    mnvalp = np.median(binarr[:, lv+1])  # Go one row above and one row below an order edge,
    mnvalm = np.median(binarr[:, lv-1])  # then see which mean value is greater.

    """
    lvp = (arutils.func_val(lcoeff[:,lval+1-lmin],xv,slf._argflag['trace']['orders']['function'],min=minvf,max=maxvf)+0.5).astype(np.int)
    edgbtwn = arcytrace.find_between(edgearr,lv,lvp,slf._dispaxis,1)
    print lval, edgbtwn
    # edgbtwn is a 3 element array that determines what is between two adjacent left edges
    # edgbtwn[0] is the next right order along, from left order lval
    # edgbtwn[1] is only !=-1 when there's an order overlap.
    # edgebtwn[2] is only used when a left order is found before a right order
    if edgbtwn[0] == -1 and edgbtwn[1] == -1:
        rsub = edgbtwn[2]-(lval) # There's an order overlap
    elif edgbtwn[1] == -1: # No overlap
        rsub = edgbtwn[0]-(lval)
    else: # There's an order overlap
        rsub = edgbtwn[1]-(lval)
    """
    if mnvalp > mnvalm:
        lvp = (arutils.func_val(lcoeff[:,lval+1-lmin], xv, slf._argflag['trace']['orders']['function'],
                                minv=minvf, maxv=maxvf)+0.5).astype(np.int)
        edgbtwn = arcytrace.find_between(edgearr, lv, lvp, slf._dispaxis, 1)
        # edgbtwn is a 3 element array that determines what is between two adjacent left edges
        # edgbtwn[0] is the next right order along, from left order lval
        # edgbtwn[1] is only !=-1 when there's an order overlap.
        # edgebtwn[2] is only used when a left order is found before a right order
        if edgbtwn[0] == -1 and edgbtwn[1] == -1:
            rsub = edgbtwn[2]-lval  # There's an order overlap
        elif edgbtwn[1] == -1:  # No overlap
            rsub = edgbtwn[0]-lval
        else:  # There's an order overlap
            rsub = edgbtwn[1]-lval
    else:
        lvp = (arutils.func_val(lcoeff[:,lval-1-lmin], xv, slf._argflag['trace']['orders']['function'],
                                minv=minvf, maxv=maxvf)+0.5).astype(np.int)
        edgbtwn = arcytrace.find_between(edgearr, lvp, lv, slf._dispaxis, -1)
        if edgbtwn[0] == -1 and edgbtwn[1] == -1:
            rsub = edgbtwn[2]-(lval-1)  # There's an order overlap
        elif edgbtwn[1] == -1:  # No overlap
            rsub = edgbtwn[0]-(lval-1)
        else:  # There's an order overlap
            rsub = edgbtwn[1]-(lval-1)

#	rva = arutils.func_val(rcoeff[:,0],midval,slf._argflag['trace']['orders']['function'],min=xvmn,max=xvmx)
#	for i in xrange(1,rmax-rmin+1):
#		rvb = arutils.func_val(rcoeff[:,i],midval,slf._argflag['trace']['orders']['function'],min=xvmn,max=xvmx)
#		if rvb > lv and rva < lv:
#			lvp = arutils.func_val(lcoeff[:,500-lmin],midval*2.0,slf._argflag['trace']['orders']['function'],min=xvmn,max=xvmx)
#			lvm = arutils.func_val(lcoeff[:,500-lmin],0.0,slf._argflag['trace']['orders']['function'],min=xvmn,max=xvmx)
#			rvap = arutils.func_val(rcoeff[:,i-1],midval*2.0,slf._argflag['trace']['orders']['function'],min=xvmn,max=xvmx)
#			rvam = arutils.func_val(rcoeff[:,i-1],0.0,slf._argflag['trace']['orders']['function'],min=xvmn,max=xvmx)
#			rvbp = arutils.func_val(rcoeff[:,i],midval*2.0,slf._argflag['trace']['orders']['function'],min=xvmn,max=xvmx)
#			rvbm = arutils.func_val(rcoeff[:,i],0.0,slf._argflag['trace']['orders']['function'],min=xvmn,max=xvmx)
#			mina = np.min([lv-rva,lvp-rvap,lvm-rvam])
#			minb = np.min([rvb-lv,rvbp-lvp,rvbm-lvm])
#			if mina <= 1.0 or minb <= 0.0:
#				msgs.error("Orders are too close or the fitting quality is too poor")
#			yva = np.arange(0.0,mina)
#			yvb = np.arange(0.0,minb)
#			xmga, ymga = np.meshgrid(xv,yva)
#			xmgb, ymgb = np.meshgrid(xv,yvb)
#			ymga += np.array([arutils.func_val(rcoeff[:,i-1],xv,slf._argflag['trace']['orders']['function'],min=xvmn,max=xvmx)])
#			ymgb += np.array([arutils.func_val(rcoeff[:,i],xv,slf._argflag['trace']['orders']['function'],min=xvmn,max=xvmx)])
#			xmga = xmga.flatten().astype(np.int)
#			ymga = ymga.flatten().astype(np.int)
#			xmgb = xmgb.flatten().astype(np.int)
#			ymgb = ymgb.flatten().astype(np.int)
#			if slf._dispaxis == 0:
#				meda = np.median(binarr[xmga,ymga])
#				medb = np.median(binarr[xmgb,ymgb])
#			else:
#				meda = np.median(binarr[ymga,xmga])
#				medb = np.median(binarr[ymgb,xmgb])
#			if meda > medb:
#				rsub = rmin+i-1-500
#			else:
#				rsub = rmin+i-500
#			break
#		else:
#			rva = rvb
    msgs.info("Relabelling order edges")
    if lmin < rmin-rsub:
        esub = (lmin) - (slf._argflag['trace']['orders']['pcxneg']+1)
    else:
        esub = (rmin-rsub) - (slf._argflag['trace']['orders']['pcxneg']+1)

    wl = np.where(edgearr < 0)
    wr = np.where(edgearr > 0)
    edgearr[wl] += esub
    edgearr[wr] -= (esub+rsub)

    # Insert new rows into coefficients arrays if rsub != 0 (if orders were not labelled correctly, there will be a mismatch for the lcoeff and rcoeff)
    almin, almax = -np.max(edgearr[wl]), -np.min(edgearr[wl]) # min and max switched because left edges have negative values
    armin, armax = np.min(edgearr[wr]), np.max(edgearr[wr])
    nmord = slf._argflag['trace']['orders']['polyorder']+1
    if armin != almin:
        if armin < almin:
            lcoeff = np.append(np.zeros((nmord,almin-armin)),lcoeff,axis=1)
        else:
            rcoeff = np.append(np.zeros((nmord,armin-almin)),rcoeff,axis=1)
    if armax != almax:
        if armax < almax:
            rcoeff = np.append(rcoeff,np.zeros((nmord,almax-armax)),axis=1)
        else:
            lcoeff = np.append(lcoeff,np.zeros((nmord,armax-almax)),axis=1)

    # Now consider traces where both the left and right edges are detected
    ordunq = np.unique(edgearr)
    lunqt = ordunq[np.where(ordunq < 0)[0]]
    runqt = ordunq[np.where(ordunq > 0)[0]]
    lunq = np.arange(lunqt.min(), lunqt.max()+1)
    runq = np.arange(runqt.min(), runqt.max()+1)
    # Determine which orders are detected on both the left and right edge
    gord = np.intersect1d(-lunq, runq, assume_unique=True)
    # We need to ignore the orders labelled rfail and lfail.
    lg = np.where(np.in1d(-lunq, gord))[0]
    rg = np.where(np.in1d(runq, gord))[0]
    lgm = np.where(np.in1d(-lunq, gord, invert=True))[0]
    rgm = np.where(np.in1d(runq, gord, invert=True))[0]
    maxord = np.max(np.append(gord,np.append(-lunq[lgm],runq[rgm])))
    #addnbad = maxord-np.max(gord)
    lcent = arutils.func_val(lcoeff[:,-lunq[lg][::-1]-1-slf._argflag['trace']['orders']['pcxneg']], xv,
                             slf._argflag['trace']['orders']['function'], minv=minvf, maxv=maxvf)
    rcent = arutils.func_val(rcoeff[:,runq[rg]-1-slf._argflag['trace']['orders']['pcxneg']], xv,
                             slf._argflag['trace']['orders']['function'], minv=minvf, maxv=maxvf)
    slitcen = 0.5*(lcent+rcent).T
    ##############
#	zmin, zmax = arplot.zscale(binarr)
#	if slf._dispaxis == 0:
#		extnt = (slf._pixlocn[0,0,1], slf._pixlocn[0,-1,1], slf._pixlocn[0,0,0], slf._pixlocn[-1,0,0])
#	else:
#		extnt = (slf._pixlocn[0,0,0], slf._pixlocn[0,-1,0], slf._pixlocn[0,0,1], slf._pixlocn[-1,0,1])
#	implot = plt.imshow(binarr, extent=extnt, origin='lower', interpolation='none', aspect='auto')
#	implot.set_cmap("gray")
#	plt.colorbar()
#	implot.set_clim(zmin,zmax)
#	# Interpolate the best solutions for all orders with a cubic spline
#	if slf._dispaxis == 0:
#		xint = slf._pixlocn[:,0,0]
#	else:
#		xint = slf._pixlocn[0,:,0]
#	for i in xrange(rcent.shape[0]):
#		pclr = '-'
#		plt.plot(np.arange(lcent.shape[1]),lcent[i,:],'g'+pclr,linewidth=3.1)
#		plt.plot(np.arange(rcent.shape[1]),rcent[i,:],'b'+pclr,linewidth=3.1)
#	plt.show()
#	null = raw_input("wait...")
    ##############
    #maskord = np.where((np.all(lcoeff[:,lg],axis=0)==False)|(np.all(rcoeff[:,rg],axis=0)==False))[0]
    maskord = np.where((np.all(lcoeff, axis=0) == False) | (np.all(rcoeff, axis=0) == False))[0]
# 	print almin, armin, almax, armax
    ordsnd = np.arange(min(almin, armin), max(almax, armax)+1)
    totord = ordsnd[-1]+slf._argflag['trace']['orders']['pcxpos']
    # Identify the orders to be extrapolated during reconstruction
    extrapord = (1.0-np.in1d(np.linspace(1.0, totord, totord), gord).astype(np.int)).astype(np.bool)
    msgs.info("Performing a PCA on the order edges")
    ofit = slf._argflag['trace']['orders']['pca']
    lnpc = len(ofit)-1
    msgs.work("May need to do a check here to make sure ofit is reasonable")
    coeffs = arutils.func_fit(xv, slitcen, slf._argflag['trace']['orders']['function'],
                              slf._argflag['trace']['orders']['polyorder'], minv=minvf, maxv=maxvf)
    for i in xrange(ordsnd.size):
        if i in maskord:
            coeffs = np.insert(coeffs, i, 0.0, axis=1)
            slitcen = np.insert(slitcen, i, 0.0, axis=1)
            lcent = np.insert(lcent, i, 0.0, axis=0)
            rcent = np.insert(rcent, i, 0.0, axis=0)
    xcen = xv[:,np.newaxis].repeat(ordsnd.size, axis=1)
    fitted, outpar = arpca.basis(xcen, slitcen, coeffs, lnpc, ofit, x0in=ordsnd, mask=maskord, skipx0=True,
                                 function=slf._argflag['trace']['orders']['function'])
    # If the PCA worked OK, do the following
    msgs.work("Should something be done here inbetween the two basis calls?")
    fitted, outpar = arpca.basis(xcen, slitcen, coeffs, lnpc, ofit, x0in=ordsnd, mask=maskord,
                                 skipx0=False, function=slf._argflag['trace']['orders']['function'])
    arpca.pc_plot(slf, outpar, ofit, pcadesc=pcadesc)
    # Extrapolate the remaining orders requested
    orders = 1.0+np.arange(totord)
    extrap_cent, outpar = arpca.extrapolate(outpar, orders, function=slf._argflag['trace']['orders']['function'])
    # Fit a function for the difference between left and right edges.
    diff_coeff, diff_fit = arutils.polyfitter2d(rcent-lcent, mask=maskord,
                                                order=slf._argflag['trace']['orders']['diffpolyorder'])
    # Now extrapolate the order difference
    ydet = np.linspace(0.0, 1.0, lcent.shape[0])
    ydetd = ydet[1]-ydet[0]
    lnum = ordsnd[0]-1.0
    ydet = np.append(-ydetd*np.arange(1.0, 1.0+lnum)[::-1], ydet)
    ydet = np.append(ydet, 1.0+ydetd*np.arange(1.0, 1.0+slf._argflag['trace']['orders']['pcxpos']))
    xde, yde = np.meshgrid(np.linspace(0.0, 1.0, lcent.shape[1]), ydet)
    extrap_diff = arutils.polyval2d(xde, yde, diff_coeff).T
    msgs.info("Refining the trace for reconstructed and predicted orders")
    #refine_cent, outpar = refine_traces(binarr, outpar, extrap_cent, extrap_diff, [slf._argflag['trace']['orders']['pcxneg'],slf._argflag['trace']['orders']['pcxpos']], orders, slf._dispaxis, ofit[0], slf._pixlocn, function=slf._argflag['trace']['orders']['function'])
    ######
    ## NOTE::  MIGHT NEED TO APPLY THE BAD PIXEL MASK HERE TO BINARR
    msgs.work("Should the bad pixel mask be applied to the frame here?")
    refine_cent, outpar = refine_traces(binarr, outpar, extrap_cent, extrap_diff,
                                        [gord[0]-orders[0], orders[-1]-gord[-1]], orders, slf._dispaxis,
                                        ofit[0], slf._pixlocn[det-1], msgs,
                                        function=slf._argflag['trace']['orders']['function'])
    # Generate the left and right edges
    lcen = refine_cent - 0.5*extrap_diff
    rcen = refine_cent + 0.5*extrap_diff
#	lcen = extrap_cent - 0.5*extrap_diff
#	rcen = extrap_cent + 0.5*extrap_diff
    # Interpolate the best solutions for all orders with a cubic spline
    msgs.info("Interpolating the best solutions for all orders with a cubic spline")
    # zmin, zmax = arplot.zscale(binarr)
    # plt.clf()
    # extnt = (slf._pixlocn[0,0,1], slf._pixlocn[0,-1,1], slf._pixlocn[0,0,0], slf._pixlocn[-1,0,0])
    # implot = plt.imshow(binarr, extent=extnt, origin='lower', interpolation='none', aspect='auto')
    # implot.set_cmap("gray")
    # plt.colorbar()
    # implot.set_clim(zmin, zmax)
    xint = slf._pixlocn[det-1][:,0,0]
    lcenint = np.zeros((mstrace.shape[0], lcen.shape[1]))
    rcenint = np.zeros((mstrace.shape[0], rcen.shape[1]))
    for i in xrange(lcen.shape[1]):
        # if i+1 not in gord: pclr = '--'
        # else: pclr = '-'
        # plt.plot(xv_corr, lcen_corr[:,i], 'g'+pclr, linewidth=0.1)
        # plt.plot(xv_corr, rcen_corr[:,i], 'b'+pclr, linewidth=0.1)
        lcenint[:,i] = arutils.spline_interp(xint, xv, lcen[:,i])
        rcenint[:,i] = arutils.spline_interp(xint, xv, rcen[:,i])
#			plt.plot(xint,lcenint[:,i],'k.')
#			plt.plot(xint,rcenint[:,i],'k.')
#		plt.show()
    # if tracedesc != "":
    #     plt.title(tracedesc)
    # slf._qa.savefig(dpi=1200, orientation='portrait', bbox_inches='tight')
    # plt.close()

    # Illustrate where the orders fall on the detector (physical units)
    if slf._argflag['run']['qcontrol']:
        msgs.work("Not yet setup with ginga")
        # # Set up a ds9 instance
        # d = ds9.ds9()
        # # Load the image
        # d.set_np2arr(mstrace)
        # # Zoom to fit
        # d.set('zoom to fit')
        # # Change the colormap and scaling
        # d.set('cmap gray')
        # d.set('scale log')
        # # Plot the regions
        # if tracedesc != "":
        #     d.set('regions load ' + '"' + '{0:s}/{1:s}_trace_orders.reg'.format(slf._argflag['run']['plotsdir'],tracedesc) + '"')
        # else:
        #     d.set('regions load ' + '"' + '{0:s}/trace_orders.reg'.format(slf._argflag['run']['plotsdir']) + '"')
        # # Save the image
        # # Check if the user wants to peruse the output as it becomes available
        # if slf._argflag['run']['stopcheck']:
        #     null=raw_input(msgs.input()+"Press enter to continue...")
        # else:
        #     msgs.info("DS9 window was updated")
    return lcenint, rcenint, extrapord


def refine_traces(binarr, outpar, extrap_cent, extrap_diff, extord, orders, dispaxis,
                  fitord, locations, function='polynomial'):
    # Refine the orders in the positive direction
    i = extord[1]
    hiord = phys_to_pix(extrap_cent[:,-i-2], locations, 1)
    nxord = phys_to_pix(extrap_cent[:,-i-1], locations, 1)
    mask = np.ones(orders.size)
    mask[0:extord[0]] = 0.0
    mask[-extord[1]:] = 0.0
    extfit = extrap_cent.copy()
    outparcopy = copy.deepcopy(outpar)
    while i > 0:
        loord = hiord
        hiord = nxord
        nxord = phys_to_pix(extrap_cent[:,-i], locations, 1)
        minarrL = arcytrace.minbetween(binarr, loord, hiord, dispaxis) # Minimum counts between loord and hiord
        minarrR = arcytrace.minbetween(binarr, hiord, nxord, dispaxis)
        minarr = 0.5*(minarrL+minarrR)
        srchz = np.abs(extfit[:,-i]-extfit[:,-i-1])/3.0
        lopos = phys_to_pix(extfit[:,-i]-srchz, locations, 1) # The pixel indices for the bottom of the search window
        numsrch = np.int(np.max(np.round(2.0*srchz-extrap_diff[:,-i])))
        diffarr = np.round(extrap_diff[:,-i]).astype(np.int)
        shift = arcytrace.find_shift(binarr, minarr, lopos, diffarr, numsrch, dispaxis)
        relshift = np.mean(shift+extrap_diff[:,-i]/2-srchz)
        if shift == -1:
            msgs.info("  Refining order {0:d}: NO relative shift applied".format(int(orders[-i])))
            relshift = 0.0
        else:
            msgs.info("  Refining order {0:d}: relative shift = {1:+f}".format(int(orders[-i]), relshift))
        # Renew guess for the next order
        mask[-i] = 1.0
        extfit, outpar, fail = arpca.refine_iter(outpar, orders, mask, -i, relshift, fitord, msgs, function=function)
        if fail:
            msgs.warn("Order refinement has large residuals -- check order traces")
            return extrap_cent, outparcopy
        i -= 1
    # Refine the orders in the negative direction
    i = extord[0]
    loord = phys_to_pix(extrap_cent[:,i+1], locations, 1)
    extrap_cent = extfit.copy()
    outparcopy = copy.deepcopy(outpar)
    while i > 0:
        hiord = loord
        loord = phys_to_pix(extfit[:,i], locations, 1)
        minarr = arcytrace.minbetween(binarr,loord, hiord, dispaxis)
        srchz = np.abs(extfit[:,i]-extfit[:,i-1])/3.0
        lopos = phys_to_pix(extfit[:,i-1]-srchz, locations, 1)
        numsrch = np.int(np.max(np.round(2.0*srchz-extrap_diff[:,i-1])))
        diffarr = np.round(extrap_diff[:,i-1]).astype(np.int)
        shift = arcytrace.find_shift(binarr, minarr, lopos, diffarr, numsrch, dispaxis)
        relshift = np.mean(shift+extrap_diff[:,i-1]/2-srchz)
        if shift == -1:
            msgs.info("  Refining order {0:d}: NO relative shift applied".format(int(orders[i-1])))
            relshift = 0.0
        else:
            msgs.info("  Refining order {0:d}: relative shift = {1:+f}".format(int(orders[i-1]),relshift))
        # Renew guess for the next order
        mask[i-1] = 1.0
        extfit, outpar, fail = arpca.refine_iter(outpar, orders, mask, i-1, relshift, fitord, msgs, function=function)
        if fail:
            msgs.warn("Order refinement has large residuals -- check order traces")
            return extrap_cent, outparcopy
        i -= 1
    return extfit, outpar


def model_tilt(slf, det, msarc, censpec=None, maskval=-999999.9):
    """
    This function performs a PCA analysis on the arc tilts for a single spectrum (or order)
    """
    msgs.work("Detecting lines..")
    tampl, tcent, twid, w, satsnd, _ = ararc.detect_lines(slf, det, msarc, censpec=censpec)
    satval = slf._spect['det'][det-1]['saturation']*slf._spect['det'][det-1]['nonlinear']
    if slf._argflag['trace']['orders']['tilts'].lower() == "zero":
        # Assuming there is no spectral tilt
        tilts = np.outer(np.linspace(0.0, 1.0, msarc.shape[0]), np.ones(msarc.shape[1]))
        return tilts, satsnd
    # Order of the polynomials to be used when fitting the tilts.
    fitxy = [slf._argflag['trace']['orders']['tiltorder'], 1]
    arcdet = (tcent[w]+0.5).astype(np.int)
    ampl = tampl[w]

    # Determine the best lines to use to trace the tilts
    trthrsh = 1000.0
    ncont = 15
    aduse = np.zeros(arcdet.size, dtype=np.bool)  # Which lines should be used to trace the tilts
    w = np.where(ampl >= trthrsh)
    aduse[w] = 1
    # Remove lines that are within ncont pixels
    nuse = np.sum(aduse)
    detuse = arcdet[aduse]
    idxuse = np.arange(arcdet.size)[aduse]
    olduse = aduse.copy()
    for s in xrange(nuse):
        w = np.where((np.abs(arcdet-detuse[s]) <= ncont) & (np.abs(arcdet-detuse[s]) >= 1.0))[0]
        for u in xrange(w.size):
            if ampl[w[u]] > ampl[olduse][s]:
                aduse[idxuse[s]] = 0
                break

    # Divide the detector into Nseg segments,
    # and find the brightest lines in each segment.
    # The total number of lines used to trace the tilts will be  = Nseg*Nuse + Nadd
    # Nseg = 4
    # Nuse = 2
    # Nadd = 8
    # segsz = msarc.shape[0]/float(Nseg)
    # aduse = np.zeros(arcdet.size, dtype=np.bool)  # Which lines should be used to trace the tilts
    # for s in xrange(Nseg):
    #     w = np.where((arcdet > s*segsz) & (arcdet <= (s+1)*segsz))[0]
    #     segampl = tampl[w]
    #     asrt = np.argsort(segampl)[::-1]
    #     for u in xrange(Nuse):
    #         aduse[w[asrt[u]]] = True
    # # Now include some additional bright lines
    # asrt = np.argsort(tampl)[::-1]
    # s, u = 0, 0
    # while u < Nadd:
    #     if not aduse[asrt[s]]:
    #         aduse[asrt[s]] = True
    #         u += 1
    #     s += 1

    if slf._argflag['trace']['orders']['tilts'].lower() == "pca":
        nitertilts = 2
    else:
        nitertilts = 1
    ordcen = slf._pixcen[det-1].copy()
    guesstilts = None
    msgs.info("Modelling arc line tilts with {0:d} arc lines".format(np.sum(aduse)))
    # Go along each order and trace the tilts
    for tt in xrange(nitertilts):
        # Start by masking every row, then later unmask the rows with usable arc lines
        maskrows = np.ones(msarc.shape[0], dtype=np.int)
        if nitertilts > 1:
            msgs.info("Iterating on spectral tilts -- Iteration {0:d}/{1:d}".format(tt+1, nitertilts))
        tcoeff = np.ones((slf._argflag['trace']['orders']['tiltorder']+1, msarc.shape[0]))
        weights = np.zeros(msarc.shape[0])
        msgs.work("This next step could be multiprocessed to speed up the reduction")
        nspecfit = 7
        nsmth = 3  # Number of pixels +/- in the spatial direction to include in the fit (0=no smoothing, 1=3 pixels, 2=5 pixels...)
        xtilt = maskval*np.ones((msarc.shape[1], arcdet.size))
        ytilt = maskval*np.ones((msarc.shape[1], arcdet.size))
        ztilt = maskval*np.ones((msarc.shape[1], arcdet.size))
        stilt = maskval*np.ones((msarc.shape[1], arcdet.size))
        mtilt = maskval*np.ones((msarc.shape[1], arcdet.size))
        wtilt = maskval*np.ones((msarc.shape[1], arcdet.size))
        dtilt = maskval*np.ones((2, arcdet.size))
        badlines = 0
        for j in xrange(arcdet.size):
            # For each detection in this order
            msgs.info("Tracing tilt of arc line {0:d}/{1:d}".format(j+1, arcdet.size))
            # Check if this is a saturated line
            ysat = msarc[arcdet[j]-nspecfit:arcdet[j]+nspecfit+1, ordcen[arcdet[j], 0]-nsmth:ordcen[arcdet[j], 0]+nsmth+1]
            if np.where(ysat > satval)[0].size != 0:
                aduse[j] = False
                badlines += 1
                continue
            # Get the size of the slit
            sz = int(np.floor(np.abs(slf._rordloc[det-1][arcdet[j], 0]-slf._lordloc[det-1][arcdet[j], 0])/2.0)) - 2
            xtfit = np.zeros(2*sz+1)
            ytfit = maskval*np.ones(2*sz+1)  # Fitted centroid
            etfit = np.zeros(2*sz+1)  # Fitted centroid error
            mtfit = np.ones(2*sz+1, dtype=np.int)   # Mask of bad fits
            apfit = np.zeros(2*sz+1)  # Fitted Amplitude
            shfit = np.zeros(2*sz+1)  # Shift applied
            xfit = np.arange(-nspecfit, nspecfit+1, 1.0)
            tstcc = True  # A boolean to tell the loop once a good set of pixels has been found to cross-correlate with
            # Fit up
            pcen = arcdet[j]
            if (pcen < nspecfit) or (pcen > msarc.shape[0]-(nspecfit+1)):
                # Too close to the end of the spectrum
                aduse[j] = False
                badlines += 1
                continue
            offchip = False
            for k in xrange(0, sz+1-nsmth):
                if (pcen < nspecfit) or (pcen > msarc.shape[0]-(nspecfit+1)):
                    offchip = True
                    break
                if ordcen[pcen, 0]+k >= msarc.shape[1]:
                    offchip = True
                    break
                # Get a copy of the array that will be used to cross-correlate
                if tstcc:
                    # ccyfit = msarc[arcdet[j]-nspecfit:arcdet[j]+nspecfit+1,ordcen[arcdet[j],0]+k]
                    ccyfit = msarc[arcdet[j]-nspecfit:arcdet[j]+nspecfit+1,ordcen[arcdet[j],0]+k-nsmth:ordcen[arcdet[j],0]+k+nsmth+1]
                    if len(ccyfit.shape) == 2:
                        ccyfit = np.median(ccyfit, axis=1)
                    wgd = np.where(ccyfit == maskval)
                    if wgd[0].size != 0:
                        continue
                    ccval = arcdet[j] + np.sum(xfit*ccyfit)/np.sum(ccyfit)
                    tstcc = False  # Once we have an array, there's no need to keep looking
                # yfit = msarc[pcen-nspecfit:pcen+nspecfit+1,ordcen[arcdet[j],0]+k]
                yfit = msarc[pcen-nspecfit:pcen+nspecfit+1, ordcen[arcdet[j], 0]+k-nsmth:ordcen[arcdet[j], 0]+k+nsmth+1]
                if len(yfit.shape) == 2:
                    yfit = np.median(yfit, axis=1)
                if np.size(yfit) == 0:
                    offchip = True
                    break
                # wgd = np.where((yfit<satval)&(yfit!=maskval))
                wgd = np.where(yfit == maskval)
                if wgd[0].size != 0:
                    continue
                cc = np.correlate(ccyfit, yfit, mode='same')
                params, fail = arutils.gauss_lsqfit(xfit, cc, 0.0)
                centv = ccval + pcen - arcdet[j] - params[1]
                if guesstilts is not None:
                    shfit[k+sz] = guesstilts[arcdet[j], ordcen[arcdet[j], 0]+k]*float(msarc.shape[0]-1.0)
                xtfit[k+sz] = ordcen[arcdet[j], 0] + k
                ytfit[k+sz] = centv - shfit[k+sz]
                etfit[k+sz] = 0.02
                apfit[k+sz] = params[0]
                if fail:
                    mtfit[k+sz] = 1
                else:
                    pcen = int(0.5 + centv)
                    mtfit[k+sz] = 0
            if offchip:
                # Don't use lines that go off the chip (could lead to a bad trace)
                aduse[j] = False
                badlines += 1
                continue
            for k in range(sz+1-nsmth, sz+1):
                xtfit[k+sz] = ordcen[arcdet[j], 0]+k
            # Fit down
            pcen = arcdet[j]
            for k in xrange(1,sz+1-nsmth):
                if (pcen < nspecfit) or (pcen > msarc.shape[0]-(nspecfit+1)):
                    offchip = True
                    break
                if ordcen[pcen, 0]-k < 0:
                    offchip = True
                    break
                # Get a copy of the array that will be used to cross-correlate
                # (testcc is probably already False from the Fit Up part of the loop, but it's best to be sure)
                if tstcc:
                    #ccyfit = msarc[arcdet[j]-nspecfit:arcdet[j]+nspecfit+1,ordcen[arcdet[j],0]-k]
                    ccyfit = msarc[arcdet[j]-nspecfit:arcdet[j]+nspecfit+1,ordcen[arcdet[j],0]-k-nsmth:ordcen[arcdet[j],0]-k+nsmth+1]
                    if len(ccyfit.shape) == 2:
                        ccyfit = np.median(ccyfit, axis=1)
                    wgd = np.where(ccyfit == maskval)
                    if wgd[0].size != 0:
                        continue
                    ccval = arcdet[j] + np.sum(xfit*ccyfit)/np.sum(ccyfit)
                    tstcc = False # Once we have an array, there's no need to keep looking
                #yfit = msarc[pcen-nspecfit:pcen+nspecfit+1,ordcen[arcdet[j],0]-k]
                yfit = msarc[pcen-nspecfit:pcen+nspecfit+1, ordcen[arcdet[j], 0]-k-nsmth:ordcen[arcdet[j], 0]-k+nsmth+1]
                if len(yfit.shape) == 2:
                    yfit = np.median(yfit, axis=1)
                if np.size(yfit) == 0:
                    offchip = True
                    break
                wgd = np.where(yfit == maskval)
                if wgd[0].size != 0:
                    continue
                cc = np.correlate(ccyfit, yfit, mode='same')
                params, fail = arutils.gauss_lsqfit(xfit, cc, 0.0)
                centv = ccval + pcen - arcdet[j] - params[1]
                if guesstilts is not None:
                    shfit[sz-k] = guesstilts[arcdet[j], ordcen[arcdet[j], 0]-k]*float(msarc.shape[0]-1.0)
                xtfit[sz-k] = ordcen[arcdet[j], 0] - k
                ytfit[sz-k] = centv - shfit[sz-k]
                etfit[sz-k] = 0.02
                apfit[sz-k] = params[0]
                if fail:
                    mtfit[sz-k] = 1
                else:
                    pcen = int(0.5 + centv)
                    mtfit[sz-k] = 0
            if offchip:
                # Don't use lines that go off the chip (could lead to a bad trace)
                aduse[j] = False
                badlines += 1
                continue
            for k in range(sz+1-nsmth, sz+1):
                xtfit[sz-k] = ordcen[arcdet[j], 0]-k

            wmask = np.where(mtfit == 0)
            if guesstilts is not None:
                ytfit[wmask] -= np.median(ytfit[wmask])

            # Perform a scanning polynomial fit to the tilts
            model = arcyutils.polyfit_scan_intext(xtfit, ytfit, np.ones(ytfit.size, dtype=np.float), mtfit,
                                                  2, sz/6, 3, maskval)

            if maskval in model:
                # Model contains masked values
                aduse[j] = False
                badlines += 1
                continue

            ytfit = (2.0*model[sz]-ytfit)
            ytfit[np.where(mtfit == 1)] = maskval

            # Perform a robust polynomial fit to the traces
            wmsk, mcoeff = arutils.robust_polyfit(xtfit[wmask], ytfit[wmask]/(msarc.shape[0]-1.0),
                                                  slf._argflag['trace']['orders']['tiltorder'],
                                                  function=slf._argflag['trace']['orders']['function'],
                                                  sigma=2.0, minv=0.0, maxv=msarc.shape[1]-1.0)
            wmask = wmask[0][np.where(wmsk == 0)]
            # Calculate the dispersion among the points
            ytst = ytfit[wmask][1:] - ytfit[wmask][:-1]
            sig = 1.4826*np.median(np.abs(ytst-np.median(ytst)))/np.sqrt(2.0)

            # Save the tilt angle, and unmask the row
            factr = (msarc.shape[0]-1.0)*arutils.func_val(mcoeff, ordcen[arcdet[j],0],
                                                          slf._argflag['trace']['orders']['function'],
                                                          minv=0.0, maxv=msarc.shape[1]-1.0)
            if guesstilts is not None:
                factr += guesstilts[arcdet[j], ordcen[arcdet[j], 0]]*float(msarc.shape[0]-1.0)
            idx = int(factr+0.5)
            if (idx > 0) and (idx < msarc.shape[0]):
                maskrows[idx] = 0
                tcoeff[:, idx] = mcoeff.copy()
                weights[idx] = (np.abs(np.median(apfit[wmask])))**0.25

            # if True:
            #     #debugger.set_trace()
            #     plt.clf()
            #     plt.plot(xtfit[wmask], ytfit[wmask], 'bx')
            #     plt.plot(xtfit, model, 'r-')
            #     plt.show()
            #     continue

            xint = int(xtfit[0])
            xtilt[xint:xint+2*sz+1, j] = xtfit/(msarc.shape[1]-1.0)
            ytilt[xint:xint+2*sz+1, j] = arcdet[j]/(msarc.shape[0]-1.0)
            ztilt[xint:xint+2*sz+1, j] = ytfit/(msarc.shape[0]-1.0)
            stilt[xint:xint+2*sz+1, j] = shfit
            #mtilt[xint:xint+2*sz+1, j] = model/(msarc.shape[0]-1.0)
            mtilt[xint:xint+2*sz+1, j] = (2.0*model[sz]-model)/(msarc.shape[0]-1.0)
            wbad = np.where(ytfit == maskval)[0]
            ztilt[xint+wbad, j] = maskval

            dtilt[0,j] = sig/(np.max(ytfit[wmask])-np.min(ytfit[wmask]))  # Record how well the spectral trace has been determined for this line
            dtilt[1,j] = wmask.size        # Record how well the spectral trace has been determined for this line
            zwght = ytfit[wmask]
            if np.max(np.abs(zwght[1:]-zwght[:-1])) != 0.0:
<<<<<<< HEAD
                wtilt[xint:xint+2*sz+1, j] = 1.0/np.max(np.abs(zwght[1:]-zwght[:-1]))

            # Extrapolate off the chip
            nfit = 6  # Number of pixels to fit a linear function to at the end of each trace
            xlof, xhif = np.arange(xint, xint+nfit), np.arange(xint+2*sz+1-nfit, xint+2*sz+1)
            xlo, xhi = np.arange(xint), np.arange(xint+2*sz+1, msarc.shape[1])
            glon = np.mean(xlof*mtilt[xint:xint+nfit, j]) - np.mean(xlof)*np.mean(mtilt[xint:xint+nfit, j])
            glod = np.mean(xlof**2) - np.mean(xlof)**2
            clo = np.mean(mtilt[xint:xint+nfit, j]) - (glon/glod)*np.mean(xlof)
            yhi = mtilt[xint+2*sz+1-nfit:xint+2*sz+1, j]
            ghin = np.mean(xhif*yhi) - np.mean(xhif)*np.mean(yhi)
            ghid = np.mean(xhif**2) - np.mean(xhif)**2
            chi = np.mean(yhi) - (ghin/ghid)*np.mean(xhif)
            mtilt[0:xint, j] = (glon/glod)*xlo + clo
            mtilt[xint+2*sz+1:, j] = (ghin/ghid)*xhi + chi
        if badlines != 0:
            msgs.warn("There were {0:d} additional arc lines that should have been traced".format(badlines) +
                      msgs.newline() + "(perhaps lines were saturated?). Check the spectral tilt solution")

        weights /= np.max(weights)
        maskrw = np.where(maskrows == 1)[0]
        maskrw.sort()
        extrap_row = maskrows.copy()
        xv = np.arange(msarc.shape[1])
        tiltval = arutils.func_val(tcoeff, xv, slf._argflag['trace']['orders']['function'],
                                   minv=0.0, maxv=msarc.shape[1]-1.0).T
        msgs.work("May need to do a check here to make sure ofit is reasonable")
        ofit = slf._argflag['trace']['orders']['pcatilt']
        lnpc = len(ofit)-1
        # Only do a PCA if there are enough good orders
        if np.sum(1.0-extrap_row) > ofit[0]+1:
            # Perform a PCA on the tilts
            msgs.info("Performing a PCA on the tilts")
            ordsnd = np.linspace(0.0, 1.0, msarc.shape[0])
            xcen = xv[:, np.newaxis].repeat(msarc.shape[0], axis=1)
            fitted, outpar = arpca.basis(xcen, tiltval, tcoeff, lnpc, ofit, weights=None,
                                         x0in=ordsnd, mask=maskrw, skipx0=False,
                                         function=slf._argflag['trace']['orders']['function'])
            arpca.pc_plot(slf, outpar, ofit, pcadesc="Spectral Tilts PCA", addOne=False)
            # Extrapolate the remaining orders requested
            orders = np.linspace(0.0, 1.0, msarc.shape[0])
            extrap_tilt, outpar = arpca.extrapolate(outpar, orders, function=slf._argflag['trace']['orders']['function'])
            polytilts = extrap_tilt.T
        else:
            # Fit the model with a 2D polynomial
            msgs.warn("Could not perform a PCA when tracing the spectral tilt" + msgs.newline() +
                      "Not enough well-traced arc lines")
            msgs.info("Fitting tilts with a low order 2D polynomial")
            wgd = np.where(xtilt != maskval)
            coeff = arutils.polyfit2d_general(xtilt[wgd], ytilt[wgd], mtilt[wgd], fitxy)
            polytilts = arutils.polyval2d_general(coeff, np.linspace(0.0, 1.0, msarc.shape[1]),
                                                  np.linspace(0.0, 1.0, msarc.shape[0]))
=======
                wtilt[:wmask.size,j] = 1.0/np.max(np.abs(zwght[1:]-zwght[:-1]))
        # --\
        tcoeff = np.ones((slf._argflag['trace']['orders']['tiltorder']+1, msarc.shape[1]))
        # --/
        if True:
            weights /= np.max(weights)
            # Fit the tilts
            # --\
            # maskcols = np.zeros(msarc.shape[1])
            # for i in xrange(msarc.shape[1]):
            #     w = np.where(np.abs(xtilt-i) < 0.5)
            #     if w[0].size < 2*slf._argflag['trace']['orders']['tiltorder']:
            #         maskcols[i] = 1     # mcoeff[0] is the centroid of the arc line
            #         continue
            #     wmsk, mcoeff = arutils.robust_polyfit(ytilt[w]/(msarc.shape[0]-1.0), ztilt[w] - ytilt[w],
            #                                           slf._argflag['trace']['orders']['tiltorder'], msgs,
            #                                           function=slf._argflag['trace']['orders']['function'],
            #                                           weights=None, sigma=2.0, minv=0.0, maxv=1.0)
            #     if i >100 and i<105:
            #         plt.clf()
            #         plt.plot(ytilt[w], ztilt[w] - ytilt[w], 'bx')
            #         plt.show()
            #     tcoeff[:, i] = mcoeff.copy()
            #     print i, mcoeff, np.sum(wmsk), i/(msarc.shape[1]-1.0)
            # maskrows = maskcols.copy()
            # --/
            # Do a PCA on the coefficients
            maskrw = np.where(maskrows == 1)[0]
            maskrw.sort()
            extrap_row = maskrows.copy()
            ## xv = np.arange(msarc.shape[1])
            xv = np.arange(msarc.shape[0])
            tiltval = arutils.func_val(tcoeff, xv, slf._argflag['trace']['orders']['function'],
                                       minv=0.0, maxv=msarc.shape[0]-1.0).T
            msgs.work("May need to do a check here to make sure ofit is reasonable")
            ofit = slf._argflag['trace']['orders']['pcatilt']
            lnpc = len(ofit)-1
            # Only do a PCA if there are enough good orders
            if np.sum(1.0-extrap_row) > ofit[0]+1:
                if slf._argflag['trace']['orders']['tiltorder'] == 1:
                    pass
                else:
                    # Perform a PCA on the tilts
                    msgs.info("Performing a PCA on the tilts")
                    ordsnd = np.linspace(0.0, 1.0, msarc.shape[1])
                    xcen = xv[:, np.newaxis].repeat(msarc.shape[1], axis=1)
                    fitted, outpar = arpca.basis(xcen, tiltval, tcoeff, lnpc, ofit, weights=None,
                                                 x0in=ordsnd, mask=maskrw, skipx0=True,
                                                 function=slf._argflag['trace']['orders']['function'])
                    # If the PCA worked OK, do the following
                    msgs.work("Should something be done here inbetween the two basis calls?")
                    fitted, outpar = arpca.basis(xcen, tiltval, tcoeff, lnpc, ofit, weights=None,
                                                 x0in=ordsnd, mask=maskrw, skipx0=False,
                                                 function=slf._argflag['trace']['orders']['function'])
                    arpca.pc_plot(slf, outpar, ofit, pcadesc="Spectral Tilts PCA", addOne=False)
                    # Extrapolate the remaining orders requested
                    orders = np.linspace(0.0, 1.0, msarc.shape[1])
                    extrap_tilt, outpar = arpca.extrapolate(outpar, orders,
                                                            function=slf._argflag['trace']['orders']['function'])
                    tilts = extrap_tilt
                    #arpca.pc_plot_arctilt(tiltang, centval, tilts, plotsdir=slf._argflag['run']['plotsdir'], pcatype="tilts", prefix=prefix)
            else:
                msgs.warn("Could not perform a PCA when tracing the spectral tilt"+msgs.newline()+"Not enough well-traced arc lines")
                msgs.info("Attempting to fit tilts by assuming the tilt is independent along the dispersion direction")
                msgs.bug("This feature has not yet been included")
                msgs.error("Contact the authors")
                xtiltfit = np.array([])
                ytiltfit = np.array([])
                for o in xrange(tiltang.shape[1]):
                    w = np.where(tiltang[:,o]!=-999999.9)
                    if np.size(w[0]) != 0:
                        xtiltfit = np.append(xtiltfit,centval[:,o][w])
                        ytiltfit = np.append(ytiltfit,tiltang[:,o][w])
                if np.size(xtiltfit) > slf._argflag['trace']['orders']['tiltdisporder']+2:
                    tcoeff = arutils.func_fit(xtiltfit,ytiltfit,slf._argflag['trace']['orders']['function'],slf._argflag['trace']['orders']['tiltdisporder'],
                                              minv=0.0, maxv=msarc.shape[slf._dispaxis]-1)
                    tiltval = arutils.func_val(tcoeff,xv,slf._argflag['trace']['orders']['function'], minv=0.0,
                                               maxv=msarc.shape[slf._dispaxis]-1)
                    tilts = tiltval[:,np.newaxis].repeat(tiltang.shape[1],axis=1)
                else:
                    msgs.warn("There are still not enough detections to obtain a reliable tilt trace")
                    msgs.info("Assuming there is no tilt")
                    tilts = np.zeros_like(slf._lordloc)
>>>>>>> 1c965ac3
        if guesstilts is not None:
            polytilts += guesstilts

        if slf._argflag['trace']['orders']['tilts'].lower() == "spline":
            xspl = np.linspace(0.0, 1.0, msarc.shape[1])
            yspl = np.append(0.0, np.append(arcdet[np.where(aduse)]/(msarc.shape[0]-1.0), 1.0))
            zspl = np.zeros((msarc.shape[1], np.sum(aduse)+2))
            zspl[:, 1:-1] = mtilt[:, np.where(aduse)[0]]
            zspl[:, 0] = zspl[:, 1] + polytilts[0, :] - polytilts[arcdet[np.where(aduse)[0][0]], :]
            zspl[:, -1] = zspl[:, -2] + polytilts[-1, :] - polytilts[arcdet[np.where(aduse)[0][-1]], :]

            tiltspl = interp.RectBivariateSpline(xspl, yspl, zspl, kx=3, ky=3)
            yval = np.linspace(0.0, 1.0, msarc.shape[0])
            tilts = tiltspl(xspl, yval, grid=True).T
        elif slf._argflag['trace']['orders']['tilts'].lower() == "pca":
            tilts = polytilts.copy()
        if tt == 0:
            ztilto = ztilt.copy()
        elif tt < nitertilts-1:
            # Provide a starting guess of the tilts for the next iteration
            guesstilts = tilts.copy()

    # Now do the QA
    msgs.info("Preparing arc tilt QA data")
    tiltsplot = tilts[arcdet, :].T
    tiltsplot *= (msarc.shape[0]-1.0)
    ztilto[np.where(ztilto != maskval)] *= (msarc.shape[0]-1.0)
    for i in xrange(arcdet.size):
        w = np.where(ztilto[:, i] != maskval)
#        if guesstilts is not None:
#            ztilt[w[0], i] += stilt[w[0], i]
        if w[0].size != 0:
            twa = (xtilt[w[0], i]*(msarc.shape[1]-1.0)+0.5).astype(np.int)
            #fitcns = np.polyfit(w[0], ztilt[w[0], i] - tiltsplot[twa, i], 0)[0]
            fitcns = np.median(ztilto[w[0], i] - tiltsplot[twa, i])
            if abs(fitcns) > 1.0:
                msgs.warn("The tilt of Arc Line {0:d} might be poorly traced".format(i+1))
            tiltsplot[:, i] += fitcns

    xdat = xtilt.copy()
    xdat[np.where(xdat != maskval)] *= (msarc.shape[1]-1.0)

    msgs.info("Plotting arc tilt QA")
    arplot.plot_orderfits(slf, tiltsplot, ztilto, xdata=xdat, xmodl=np.arange(msarc.shape[1]),
                          textplt="Arc line", maxp=9, desc="Arc line spectral tilts", maskval=maskval)
    return tilts, satsnd


def model_tilt_old(slf, det, msarc, guesstilts=None, censpec=None, plotQA=False, refine_tilts=False, maskval=-999999.9):
    """
    This function performs a PCA analysis on the arc tilts for a single spectrum (or order)
    """
    msgs.work("Detecting lines..")
    tampl, tcent, twid, w, satsnd, _ = ararc.detect_lines(slf, det, msarc, censpec=censpec)
    satval = slf._spect['det'][det-1]['saturation']*slf._spect['det'][det-1]['nonlinear']
    fitxy = [slf._argflag['trace']['orders']['tiltorder'], 8]  # order of the polynomials to be used when fitting the tilts.
    arcdet = (tcent[w]+0.5).astype(np.int)
    maskrows = np.ones(msarc.shape[0], dtype=np.int) # Start by masking every row, then later unmask the rows with usable arc lines
    totnum = 0
    if np.size(w[0])>totnum:
        totnum = np.size(w[0])

    ordcen = slf._pixcen[det-1].copy()
    # Trace the tilts
    plt.clf()
    if slf._argflag['trace']['orders']['tilts'] == 'fit1D':
        # Go along each order and fit the tilts in 1D
        tiltang = maskval*np.ones(arcdet.size)
        centval = maskval*np.ones(arcdet.size)
        tcoeff = np.ones((slf._argflag['trace']['orders']['tiltorder']+1, msarc.shape[0]))
        weights = np.zeros(msarc.shape[0])
        msgs.work("This next step could be multiprocessed to speed up the reduction")
        msgs.info("Tracing tilt")
        nspecfit = 2
        nsmth = 0  # Number of pixels +/- in the spatial direction to include in the fit (0=no smoothing, 1=3 pixels, 2=5 pixels...)
        xtilt = maskval*np.ones((msarc.shape[1], arcdet.size))
        ytilt = maskval*np.ones((msarc.shape[1], arcdet.size))
        ztilt = maskval*np.ones((msarc.shape[1], arcdet.size))
        stilt = maskval*np.ones((msarc.shape[1], arcdet.size))
        wtilt = maskval*np.ones((msarc.shape[1], arcdet.size))
        dtilt = maskval*np.ones((2,arcdet.size))
        for j in xrange(arcdet.size): # For each detection in this order
            # Check if this is a saturated line
            ysat = msarc[arcdet[j]-nspecfit:arcdet[j]+nspecfit+1,ordcen[arcdet[j],0]-nsmth:ordcen[arcdet[j],0]+nsmth+1]
            if np.where(ysat>satval)[0].size != 0: continue
            # Get the size of the slit
            sz = int(np.floor(np.abs(slf._rordloc[det-1][arcdet[j],0]-slf._lordloc[det-1][arcdet[j],0])/2.0))-2
            #xtfit = np.arange(-sz,sz+1,1.0) # pixel along the arc line
            xtfit = np.zeros(2*sz+1)
            ytfit = np.zeros(2*sz+1) # Fitted centroid
            etfit = np.zeros(2*sz+1) # Fitted centroid error
            mtfit = np.ones(2*sz+1) # Mask of bad fits
            apfit = np.zeros(2*sz+1) # Fitted Amplitude
            shfit = np.zeros(2*sz+1) # Shift applied
            xfit = np.arange(-nspecfit, nspecfit+1, 1.0)
            tstcc = True # A boolean to tell the loop once a good set of pixels has been found to cross-correlate with
            # Fit up
            pcen = arcdet[j]
            if (pcen < nspecfit) or (pcen > msarc.shape[0]-(nspecfit+1)): continue # Too close to the end of the spectrum
            offchip = False
            for k in xrange(0, sz+1-nsmth):
                if (pcen < nspecfit) or (pcen > msarc.shape[0]-(nspecfit+1)):
                    offchip = True
                    break
                if ordcen[pcen, 0]+k >= msarc.shape[1]:
                    offchip = True
                    break
                # Get a copy of the array that will be used to cross-correlate
                if tstcc:
                    ccyfit = msarc[arcdet[j]-nspecfit:arcdet[j]+nspecfit+1,ordcen[arcdet[j],0]+k]
                    wgd = np.where(ccyfit == maskval)
                    if wgd[0].size != 0: continue
                    ccval = arcdet[j] + np.sum(xfit*ccyfit)/np.sum(ccyfit)
                    tstcc = False # Once we have an array, there's no need to keep looking
                #xfit = np.arange(pcen-nspecfit, pcen+nspecfit+1, 1.0).reshape(-1,1).repeat(2*nsmth+1,axis=1)  # 2 x nspecfit  +  1  =  9 pixels total along the spectral dimension
                #yfit = msarc[pcen-nspecfit:pcen+nspecfit+1,ordcen[pcen,0]+k-nsmth:ordcen[pcen,0]+k+nsmth+1]
                yfit = msarc[pcen-nspecfit:pcen+nspecfit+1,ordcen[arcdet[j],0]+k]
                #ccyfit = msarc[arcdet[j]-nspecfit:arcdet[j]+nspecfit+1,ordcen[arcdet[j],0]+k-1]
                #ccval = arcdet[j] + np.sum(xfit*ccyfit)/np.sum(ccyfit)
                if np.size(yfit) == 0:
                    offchip = True
                    break
                #wgd = np.where((yfit<satval)&(yfit!=maskval))
                wgd = np.where(yfit==maskval)
                if wgd[0].size != 0: continue
                #xfit = xfit[wgd]
                #yfit = yfit[wgd]
                # try:
                #     #cof = arutils.func_fit(xfit, yfit, 'polynomial', 3)
                #     #cof = arutils.polyfit_integral(xfit, yfit, np.ones_like(xfit), 3, w=None)[::-1]
                #     cof = np.polyfit(xfit, yfit, 3)
                #     cof = (cof*np.arange(cof.size))[1:]
                #     tsta = (-cof[1] - np.sqrt(cof[1]**2 - 4.0*cof[0]*cof[2]))/(2.0*cof[0])
                #     tstb = (-cof[1] + np.sqrt(cof[1]**2 - 4.0*cof[0]*cof[2]))/(2.0*cof[0])
                #     if tsta >= xfit[0] and tsta <= xfit[-1] and tstb >= xfit[0] and tstb <= xfit[-1]:
                #         if abs(tsta-pcen) < abs(tstb-pcen): params, fail = [0.0,tsta,0.0], False
                #         else: params, fail = [0.0,tstb,0.0], False
                #     elif tsta >= xfit[0] and tsta <= xfit[-1]: params, fail = [0.0,tsta,0.0], False
                #     elif tstb >= xfit[0] and tstb <= xfit[-1]: params, fail = [0.0,tstb,0.0], False
                #     else: params, fail = [0,0,0], True
                #     #params, fail = arutils.poly_to_gauss(arutils.func_fit(xfit, yfit, 'polynomial', 2))
                # except:
                #     params, fail = [0,0,0], True
                #params, fail = arutils.gauss_lsqfit(xfit, yfit, arcdet[j])
                #params, fail = [0.0,np.sum(xfit*yfit)/np.sum(yfit),0.0], False
                cc = np.correlate(ccyfit, yfit, mode='same')
                #try:
                #    params, fail = arutils.poly_to_gauss(arutils.func_fit(xfit, np.log(cc/np.max(cc)), 'polynomial', 2))
                #except:
                #    params, fail = [0,0,0], True
                params, fail = arutils.gauss_lsqfit(xfit, cc, 0.0)
                centv = ccval + pcen - arcdet[j] - params[1]
                xtfit[k+sz] = ordcen[arcdet[j],0]+k
                if guesstilts is not None:
                    shfit[k+sz] = guesstilts[arcdet[j],ordcen[arcdet[j],0]+k]*float(msarc.shape[0]-1.0)
                ytfit[k+sz] = centv - shfit[k+sz]
                etfit[k+sz] = 0.02
                apfit[k+sz] = params[0]
                if fail: mtfit[k+sz] = 1.0
                else:
                    pcen = int(0.5+centv)
                    mtfit[k+sz] = 0.0
            if offchip: continue # Don't use lines that go off the chip (could lead to a bad trace)
            # Fit down
            pcen = arcdet[j]
            for k in xrange(1,sz+1-nsmth):
                if (pcen < nspecfit) or (pcen > msarc.shape[0]-(nspecfit+1)):
                    offchip = True
                    break
                if ordcen[pcen,0]-k < 0:
                    offchip = True
                    break
                # Get a copy of the array that will be used to cross-correlate
                # (testcc is probably already False from the Fit Up part of the loop, but it's best to be sure)
                if tstcc:
                    ccyfit = msarc[arcdet[j]-nspecfit:arcdet[j]+nspecfit+1,ordcen[arcdet[j],0]-k]
                    wgd = np.where(ccyfit==maskval)
                    if wgd[0].size != 0: continue
                    ccval = arcdet[j] + np.sum(xfit*ccyfit)/np.sum(ccyfit)
                    tstcc = False # Once we have an array, there's no need to keep looking
                #xfit = np.arange(pcen-nspecfit, pcen+nspecfit+1, 1.0).reshape(2*nspecfit+1,1).repeat(2*nsmth+1,axis=1)
                #yfit = msarc[pcen-nspecfit:pcen+nspecfit+1, ordcen[pcen,0]-k-nsmth:ordcen[pcen,0]-k+nsmth+1]
                yfit = msarc[pcen-nspecfit:pcen+nspecfit+1,ordcen[arcdet[j],0]-k]
                #ccyfit = msarc[arcdet[j]-nspecfit:arcdet[j]+nspecfit+1,ordcen[arcdet[j],0]-k+1]
                #ccval = arcdet[j] + np.sum(xfit*ccyfit)/np.sum(ccyfit)
                if np.size(yfit) == 0:
                    offchip = True
                    break
                #wgd = np.where((yfit<satval)&(yfit!=maskval))
                #wgd = np.where(yfit!=maskval)
                #xfit = xfit[wgd]
                #yfit = yfit[wgd]
                wgd = np.where(yfit==maskval)
                if wgd[0].size != 0: continue
                # try:
                #     #cof = arutils.func_fit(xfit, yfit, 'polynomial', 3)
                #     #cof = arutils.polyfit_integral(xfit, yfit, np.ones_like(xfit), 3, w=None)[::-1]
                #     cof = np.polyfit(xfit, yfit, 3)
                #     cof = (cof*np.arange(cof.size))[1:]
                #     tsta = (-cof[1] - np.sqrt(cof[1]**2 - 4.0*cof[0]*cof[2]))/(2.0*cof[0])
                #     tstb = (-cof[1] + np.sqrt(cof[1]**2 - 4.0*cof[0]*cof[2]))/(2.0*cof[0])
                #     if tsta >= xfit.min() and tsta <= xfit.max() and tstb >= xfit.min() and tstb <= xfit.max():
                #         if abs(tsta-pcen) < abs(tstb-pcen): params, fail = [0.0,tsta,0.0], False
                #         else: params, fail = [0.0,tstb,0.0], False
                #     elif tsta >= xfit.min() and tsta <= xfit.max(): params, fail = [0.0,tsta,0.0], False
                #     elif tstb >= xfit.min() and tstb <= xfit.max(): params, fail = [0.0,tstb,0.0], False
                #     else: params, fail = [0,0,0], True
                #     #params, fail = arutils.poly_to_gauss(arutils.func_fit(xfit, yfit, 'polynomial', 2))
                # except:
                #     params, fail = [0,0,0], True
                #params, fail = arutils.gauss_lsqfit(xfit, yfit, arcdet[j])
                #params, fail = [0.0,np.sum(xfit*yfit)/np.sum(yfit),0.0], False
                #params, fail = arutils.gauss_fit(xfit, yfit, arcdet[j])
                cc = np.correlate(ccyfit, yfit, mode='same')
                #try:
                #    params, fail = arutils.poly_to_gauss(arutils.func_fit(xfit, np.log(cc/np.max(cc)), 'polynomial', 2)[::-1])
                #except:
                #    params, fail = [0,0,0], True
                params, fail = arutils.gauss_lsqfit(xfit, cc, 0.0)
                centv = ccval + pcen - arcdet[j] - params[1]
                xtfit[sz-k] = ordcen[arcdet[j],0]-k
                if guesstilts is not None:
                    shfit[sz-k] = guesstilts[arcdet[j],ordcen[arcdet[j],0]-k]*float(msarc.shape[0]-1.0)
                ytfit[sz-k] = centv - shfit[sz-k]
                etfit[sz-k] = 0.02
                apfit[sz-k] = params[0]
                if fail: mtfit[sz-k] = 1.0
                else:
                    pcen = int(0.5+centv)
                    mtfit[sz-k] = 0.0
            if offchip: continue # Don't use lines that go off the chip (could lead to a bad trace)
            wmask = np.where(mtfit==0.0)
#            if True and guesstilts is not None:
#                plt.clf()
#                plt.plot(xtfit[wmask], ytfit[wmask], 'bx')
#                plt.show()
#               try:
#                   tcoeff = np.polynomial.polynomial.polyfit(xtfit[wmask],ytfit[wmask],1,w=1.0/mt)
#               except:
#                   tcoeff = np.polynomial.polynomial.polyfit(xtfit[wmask],ytfit[wmask],1)
            if guesstilts is not None: ytfit[wmask] -= np.median(ytfit[wmask])
            wmsk, mcoeff = arutils.robust_polyfit(xtfit[wmask], ytfit[wmask]/(msarc.shape[0]-1.0),
                                                  slf._argflag['trace']['orders']['tiltorder'],
                                                  function=slf._argflag['trace']['orders']['function'],
                                                  sigma=2.0, minv=0.0, maxv=msarc.shape[1]-1.0)
            wmask = wmask[0][np.where(wmsk==0)]
            # Calculate the dispersion among the points
            ytst = (ytfit[wmask][1:]-ytfit[wmask][:-1])
            sig = 1.4826*np.median(np.abs(ytst-np.median(ytst)))/np.sqrt(2.0)

            # Save the tilt angle, and unmask the row
            factr = (msarc.shape[0]-1.0)*arutils.func_val(mcoeff, ordcen[arcdet[j],0],
                                                          slf._argflag['trace']['orders']['function'],
                                                          minv=0.0, maxv=msarc.shape[1]-1.0)
            if guesstilts is not None:
                factr += guesstilts[arcdet[j], ordcen[arcdet[j], 0]]*float(msarc.shape[0]-1.0)
            idx = int(factr+0.5)
            if (idx > 0) and (idx < msarc.shape[0]):
                maskrows[idx] = 0     # mcoeff[0] is the centroid of the arc line
                tcoeff[:,idx] = mcoeff.copy()
                weights[idx]  = (np.abs(np.median(apfit[wmask])))**0.25
            xtilt[:wmask.size,j] = xtfit[wmask]/(msarc.shape[1]-1.0)
            ytilt[:wmask.size,j] = arcdet[j]/(msarc.shape[0]-1.0)
            ztilt[:wmask.size,j] = ytfit[wmask]/(msarc.shape[0]-1.0)
            stilt[:wmask.size,j] = shfit[wmask]
            dtilt[0,j] = sig/(np.max(ytfit[wmask])-np.min(ytfit[wmask]))  # Record how well the spectral trace has been determined for this line
            dtilt[1,j] = wmask.size        # Record how well the spectral trace has been determined for this line
            #if not np.isnan(1.0/sig): wtilt[:wmask[0].size,j] = ((msarc.shape[0]-1.0)/sig)**2
            zwght = ytfit[wmask]
            if np.max(np.abs(zwght[1:]-zwght[:-1]))!=0.0:
                wtilt[:wmask.size,j] = 1.0/np.max(np.abs(zwght[1:]-zwght[:-1]))
        # --\
        #tcoeff = np.ones((slf._argflag['trace']['orders']['tiltorder']+1,msarc.shape[1]))
        # --/
        if True:
            weights /= np.max(weights)
            # Fit the tilts
            # --\
            # maskcols = np.zeros(msarc.shape[1])
            # for i in xrange(msarc.shape[1]):
            #     w = np.where(np.abs(xtilt-i)<0.5)
            #     if w[0].size < 2*slf._argflag['trace']['orders']['tiltorder']:
            #         maskcols[i] = 1     # mcoeff[0] is the centroid of the arc line
            #         continue
            #     wmsk, mcoeff = arutils.robust_polyfit(ytilt[w]/(msarc.shape[0]-1.0), ztilt[w] - ytilt[w],
            #                                           slf._argflag['trace']['orders']['tiltorder'], msgs,
            #                                           function=slf._argflag['trace']['orders']['function'],
            #                                           weights=None, sigma=2.0, minv=0.0, maxv=1.0)
            #     tcoeff[:,i] = mcoeff.copy()
            # maskrows = maskcols.copy()
            # --/
            # Do a PCA on the coefficients
            maskrw = np.where(maskrows == 1)[0]
            maskrw.sort()
            extrap_row = maskrows.copy()
            xv = np.arange(msarc.shape[1])
            # --\
            # xv = np.arange(msarc.shape[0])
            # --/
            tiltval = arutils.func_val(tcoeff, xv, slf._argflag['trace']['orders']['function'],
                                       minv=0.0, maxv=msarc.shape[1]-1.0).T
            msgs.work("May need to do a check here to make sure ofit is reasonable")
            ofit = slf._argflag['trace']['orders']['pcatilt']
            lnpc = len(ofit)-1
            if np.sum(1.0-extrap_row) > ofit[0]+1: # Only do a PCA if there are enough good orders
                if slf._argflag['trace']['orders']['tiltorder'] == 1:
                    #plt.plot(np.arange())
                    pass
                else:
                    # Perform a PCA on the tilts
                    msgs.info("Performing a PCA on the tilts")
                    ordsnd = np.linspace(0.0, 1.0, msarc.shape[0])
                    xcen = xv[:,np.newaxis].repeat(msarc.shape[0], axis=1)
                    # --\
                    # ordsnd = np.linspace(0.0, 1.0, msarc.shape[1])
                    # xcen = xv[:,np.newaxis].repeat(msarc.shape[1], axis=1)
                    # --/
                    fitted, outpar = arpca.basis(xcen, tiltval, tcoeff, lnpc, ofit, weights=None,
                                                 x0in=ordsnd, mask=maskrw, skipx0=True,
                                                 function=slf._argflag['trace']['orders']['function'])
                    # If the PCA worked OK, do the following
                    msgs.work("Should something be done here inbetween the two basis calls?")
                    fitted, outpar = arpca.basis(xcen, tiltval, tcoeff, lnpc, ofit, weights=None,
                                                 x0in=ordsnd, mask=maskrw, skipx0=False,
                                                 function=slf._argflag['trace']['orders']['function'])
                    arpca.pc_plot(slf, outpar, ofit, pcadesc="Spectral Tilts PCA", addOne=False)
                    # Extrapolate the remaining orders requested
                    orders = np.linspace(0.0, 1.0, msarc.shape[0])
                    extrap_tilt, outpar = arpca.extrapolate(outpar, orders, function=slf._argflag['trace']['orders']['function'])
                    tilts = extrap_tilt.T
                    #arpca.pc_plot_arctilt(tiltang, centval, tilts, plotsdir=slf._argflag['run']['plotsdir'], pcatype="tilts", prefix=prefix)
            else:
                outpar = {}
                msgs.warn("Could not perform a PCA when tracing the spectral tilt"+msgs.newline()+"Not enough well-traced arc lines")
                msgs.info("Attempting to fit tilts by assuming the tilt is independent along the dispersion direction")
                xtiltfit = np.array([])
                ytiltfit = np.array([])
                for o in xrange(tiltang.shape[1]):
                    w = np.where(tiltang[:,o] != -999999.9)
                    if np.size(w[0]) != 0:
                        xtiltfit = np.append(xtiltfit,centval[:,o][w])
                        ytiltfit = np.append(ytiltfit,tiltang[:,o][w])
                if np.size(xtiltfit) > slf._argflag['trace']['orders']['tiltdisporder']+2:
                    tcoeff = arutils.func_fit(xtiltfit,ytiltfit,slf._argflag['trace']['orders']['function'],slf._argflag['trace']['orders']['tiltdisporder'],
                                              minv=0.0, maxv=msarc.shape[slf._dispaxis]-1)
                    tiltval = arutils.func_val(tcoeff,xv,slf._argflag['trace']['orders']['function'], minv=0.0,
                                               maxv=msarc.shape[slf._dispaxis]-1)
                    tilts = tiltval[:,np.newaxis].repeat(tiltang.shape[1],axis=1)
                else:
                    msgs.warn("There are still not enough detections to obtain a reliable tilt trace")
                    msgs.info("Assuming there is no tilt")
                    tilts = np.zeros_like(slf._lordloc)
        if guesstilts is not None:
#            wfit = np.where(wtilt!=maskval)
#            coeff = arutils.polyfit2d(xtilt[wfit], ytilt[wfit], ztilt[wfit], fitxy)#, w=wtilt[wfit]/np.max(wtilt[wfit]))
#            tilts = arutils.polyval2d(coeff, np.arange(msarc.shape[1])/(msarc.shape[1]-1.0), np.arange(msarc.shape[0])/(msarc.shape[0]-1.0))
            tilts += guesstilts
    else:
        msgs.error("Please use trace+tilts+fit1d")

    # Perform a high order 2D polynomial fit to the best PCA tilts, then interpolate
#    if refine_tilts:
#        debugger.set_trace()

    #xx, yy = np.meshgrid(np.arange(msarc.shape[1])/(msarc.shape[1]-1.0), np.arange(msarc.shape[0])/(msarc.shape[0]-1.0))
    #coeff = arutils.polyfit2d(xx, yy, tilts, [8,8])
    #tilts = arutils.polyval2d(coeff, np.arange(msarc.shape[1])/(msarc.shape[1]-1.0), np.arange(msarc.shape[0])/(msarc.shape[0]-1.0))
    # Plot the model tilts

#guesstilts[arcdet[j],ordcen[arcdet[j],0]-k]*float(msarc.shape[0]-1.0)


    tiltsplot = tilts[arcdet,:].T
    tiltsplot *= (msarc.shape[0]-1.0)
    ztilt[np.where(ztilt != maskval)] *= (msarc.shape[0]-1.0)
    for i in xrange(arcdet.size):
        w = np.where(ztilt[:,i] != maskval)
        if guesstilts is not None:
            ztilt[w[0], i] += stilt[w[0], i]
        if w[0].size != 0:
            twa = (xtilt[w[0], i]*(msarc.shape[1]-1.0)+0.5).astype(np.int)
            fitcns = np.polyfit(w[0], ztilt[w[0], i] - tiltsplot[twa, i], 0)[0]
            if abs(fitcns) > 1.0:
                msgs.warn("The tilt of Arc Line {0:d} might be poorly traced".format(i+1))
            tiltsplot[:, i] += fitcns

    xdat = xtilt.copy()
    xdat[np.where(xdat != maskval)] *= (msarc.shape[1]-1.0)

    if plotQA:
        arplot.plot_orderfits(slf, tiltsplot, ztilt, xdata=xdat, xmodl=np.arange(msarc.shape[1]),
                              textplt="Arc line", maxp=9, desc="Arc line spectral tilts", maskval=maskval)
    #arutils.ds9plot(tilts)
    # if refine_tilts:
    #     w = np.where(dtilt[0,:]!= maskval)
    #     tst = np.arange(dtilt.shape[1])[w]
    #     dtilt = dtilt[:,w[0]]
    #     medvv, madvv = arutils.robust_meanstd(dtilt[0,:])
    #     for i in range(dtilt.shape[1]):
    #         print tst[i]+1, dtilt[0,i], ((dtilt[0,i]<=medvv) and (dtilt[1,i]>=np.median(dtilt[1,i])))
    #     print "median:", medvv, np.median(np.abs(dtilt[0,i]-medvv))
    #     rw = 120
    #     w = np.where(xtilt!=maskval)
    #     xplt = xtilt[w]*(msarc.shape[1]-1.0)
    #     yplt = ztilt[w]
    #     w = np.where(np.abs(xplt-rw)<0.5)
    #     plt.plot(xplt[w],yplt[w],'bx')
    #     plt.plot(np.arange(tilts.shape[0]),tilts[:,rw],'r-')
    #     plt.show()
    #     # Fit each arc line the same as the blaze fitting algorithm, but only consider the brightest lines
    #     # Linearly interpolate over the result. In between the best lines, take an average of the PCA and the interpolated tilts (based on the brightest lines)
    return tilts, satsnd, outpar


def trace_fweight(fimage, xinit, invvar=None, radius=3.):
    '''Python port of trace_fweight.pro from IDLUTILS

    Parameters:
    -----------
    fimage: 2D ndarray
      Image for tracing
    xinit: ndarray
      Initial guesses for x-trace
    invvar: ndarray, optional
      Inverse variance array for the image
    radius: float, optional
      Radius for centroiding; default to 3.0
    '''
    # Definitions for Cython
    #cdef int nx,ny,ncen

    # Init
    nx = fimage.shape[1]
    ny = fimage.shape[0]
    ncen = len(xinit)
    xnew = copy.deepcopy(xinit)
    xerr = np.zeros(ncen) + 999.

    ycen = np.arange(ny, dtype=int)
    invvar = 0. * fimage + 1.
    x1 = xinit - radius + 0.5
    x2 = xinit + radius + 0.5
    ix1 = np.floor(x1).astype(int)
    ix2 = np.floor(x2).astype(int)

    fullpix = int(np.maximum(np.min(ix2-ix1)-1,0))
    sumw = np.zeros(ny)
    sumxw = np.zeros(ny)
    sumwt = np.zeros(ny)
    sumsx1 = np.zeros(ny)
    sumsx2 = np.zeros(ny)
    qbad = np.array([False]*ny) 

    if invvar is None: 
        invvar = np.zeros_like(fimage) + 1. 

    '''
    cdef np.ndarray[ITYPE_t, ndim=1] ycen = np.arange(ny, dtype=ITYPE)
    cdef np.ndarray[DTYPE_t, ndim=1] invvar = 0. * fimage + 1.
    cdef np.ndarray[DTYPE_t, ndim=1] x1 = xinit - radius + 0.5
    cdef np.ndarray[DTYPE_t, ndim=1] x2 = xinit + radius + 0.5
    cdef np.ndarray[ITYPE_t, ndim=1] ix1 = np.fix(x1)
    cdef np.ndarray[ITYPE_t, ndim=1] ix2 = np.fix(x2)
    cdef np.ndarray[DTYPE_t, ndim=1] fullpix = np.maximum(np.min(ix2-ix1)-1),0)

    cdef np.ndarray[DTYPE_t, ndim=1] sumw = np.zeros(ny, dypte=DTYPE)
    cdef np.ndarray[DTYPE_t, ndim=1] sumxw = np.zeros(ny, dypte=DTYPE)
    cdef np.ndarray[DTYPE_t, ndim=1] sumwt = np.zeros(ny, dypte=DTYPE)
    cdef np.ndarray[DTYPE_t, ndim=1] sumsx1 = np.zeros(ny, dypte=DTYPE)
    cdef np.ndarray[DTYPE_t, ndim=1] sumsx2 = np.zeros(ny, dypte=DTYPE)
    cdef np.ndarray[ITYPE_t, ndim=1] qbad = np.zeros(ny, dypte=ITYPE)
    '''

    # Compute
    for ii in range(0,fullpix+3):
        spot = ix1 - 1 + ii
        ih = np.clip(spot,0,nx-1)
        xdiff = spot - xinit
        #
        wt = np.clip(radius - np.abs(xdiff) + 0.5,0,1) * ((spot >= 0) & (spot < nx))
        sumw = sumw + fimage[ycen,ih] * wt
        sumwt = sumwt + wt
        sumxw = sumxw + fimage[ycen,ih] * xdiff * wt
        var_term = wt**2 / (invvar[ycen,ih] + (invvar[ycen,ih] == 0))
        sumsx2 = sumsx2 + var_term
        sumsx1 = sumsx1 + xdiff**2 * var_term
        #qbad = qbad or (invvar[ycen,ih] <= 0)
        qbad = np.any([qbad, invvar[ycen,ih] <= 0], axis=0)

    # Fill up
    good = (sumw > 0) &  (~qbad)
    if np.sum(good) > 0:
        delta_x = sumxw[good]/sumw[good]
        xnew[good] = delta_x + xinit[good]
        xerr[good] = np.sqrt(sumsx1[good] + sumsx2[good]*delta_x**2)/sumw[good]

    bad = np.any([np.abs(xnew-xinit) > radius + 0.5,xinit < radius - 0.5,xinit > nx - 0.5 - radius],axis=0)
    if np.sum(bad) > 0:
        xnew[bad] = xinit[bad]
        xerr[bad] = 999.0

    # Return
    return xnew, xerr


def trace_tilt(slf, msarc, prefix="", tltprefix="", trcprefix=""):
    """
    The value of "tilts" returned by this function is of the form:
    tilts = tan(tilt angle), where "tilt angle" is the angle between
    (1) the line representing constant wavelength and
    (2) the column of pixels that is most closely parallel with the spatial direction of the slit.

    The angle is determined relative to the axis defined by ...

    In other words, tilts = y/x according to the docs/get_locations_orderlength.JPG file.

    """

    msgs.work("Haven't used physical pixel locations in this routine")
    if slf._argflag['trace']['orders']['tilts'] == 'zero':
        # No calculation is required, simply return the appropriate array of tilts.
        tilts = np.zeros_like(slf._lordloc[det-1])
    # Calculate the perpendicular tilts for each order (this can be used as a first guess if the user asks for the tilts to be traced)
    msgs.info("Calculating perpendicular tilts for each order")
    ocen = 0.5*(slf._lordloc[det-1]+slf._rordloc[det-1])
    dervt = ocen[1:,:]-ocen[:-1,:]
    derv = np.append(dervt[0,:].reshape((1,dervt.shape[1])), 0.5*(dervt[1:,:]+dervt[:-1,:]),axis=0)
    derv = np.append(derv, dervt[-1,:].reshape((1,dervt.shape[1])),axis=0)
#	tilts = np.arctan(-1.0/derv)*180.0/np.pi
    derv = -derv
    if slf._argflag['trace']['orders']['tilts'] == 'perp':
        tilts = derv
#	plt.plot(np.arange(msarc.shape[slf._dispaxis]),slf._lordloc[:,10],'g-')
#	plt.plot(np.arange(msarc.shape[slf._dispaxis]),slf._rordloc[:,10],'b-')
#	showtilts=np.array([10,50,800,1000,2000,3000,3300,3600])
#	for j in xrange(showtilts.size):
#		xplt = np.arange(-5,5)+showtilts[j]
#		yplt = ocen[showtilts[j],10] + np.tan(tilts[showtilts[j],10]*np.pi/180.0)*(xplt-showtilts[j])
#		yplt = np.arange(-5,5)+ocen[showtilts[j],10]
#		xplt = showtilts[j] + (yplt-ocen[showtilts[j],10])/np.tan(tilts[showtilts[j],10]*np.pi/180.0)
#		plt.plot(xplt,yplt,'r-')
#	plt.show()
    # Extract a rough spectrum of the arc in each order
    msgs.info("Extracting an approximate arc spectrum at the centre of each order")
    tordcen = None
    maskorder = np.zeros(ocen.shape[1],dtype=np.int)
    for i in xrange(ocen.shape[1]):
        if slf._dispaxis == 0:
            wl = np.size(np.where(ocen[:,i] <= slf._pixlocn[det-1][0,0,1])[0])
            wh = np.size(np.where(ocen[:,i] >= slf._pixlocn[det-1][0,-1,1])[0])
        else:
            wl = np.size(np.where(ocen[:,i] <= slf._pixlocn[det-1][0,0,1])[0])
            wh = np.size(np.where(ocen[:,i] >= slf._pixlocn[det-1][-1,0,1])[0])
        if wl==0 and wh==0: # The center of the order is always on the chip
            if tordcen is None:
                tordcen = np.zeros((ocen.shape[0],1),dtype=np.int)
                tordcen[:,0] = ocen[:,i]
            else:
                tordcen = np.append(tordcen,ocen[:,i].reshape((ocen.shape[0],1)),axis=1)
        else: # An order isn't on the chip
            if tordcen is None:
                tordcen = np.zeros((ocen.shape[0],1),dtype=np.int)
            else:
                tordcen = np.append(tordcen,ocen[:,i].reshape((ocen.shape[0],1)),axis=1)
            maskorder[i] = 1
    w = np.where(maskorder==0)[0]
    if tordcen is None:
        msgs.warn("Could not determine which full orders are on the detector")
        msgs.info("Assuming all orders are fully on the detector")
        ordcen = phys_to_pix(ocen, slf._pixlocn[det-1], 1)
    else:
        ordcen = phys_to_pix(tordcen[:,w], slf._pixlocn[det-1], 1)

    pixcen = np.arange(msarc.shape[0])
    temparr = pixcen.reshape(msarc.shape[0],1).repeat(ordcen.shape[1],axis=1)
    # Average over three pixels to remove some random fluctuations, and increase S/N
    op1 = ordcen+1
    op2 = ordcen+2
    om1 = ordcen-1
    om2 = ordcen-2
    w = np.where(om1<0)
    om1[w] += 1
    w = np.where(om2==-1)
    om2[w] += 1
    w = np.where(om2==-2)
    om2[w] += 2
    if slf._dispaxis == 0:
        w = np.where(op1>=msarc.shape[1])
        op1[w] -= 1
        w = np.where(op2==msarc.shape[1])
        op2[w] -= 1
        w = np.where(op2==msarc.shape[1]+1)
        op2[w] -= 2
        arccen = (msarc[temparr,ordcen]+msarc[temparr,op1]+msarc[temparr,op2]+msarc[temparr,om1]+msarc[temparr,om2])/5.0
#		arccel = (msarc[temparr,ordcen-2])#+msarc[temparr,ordcen+1]+msarc[temparr,ordcen-1])/3.0
#		arccer = (msarc[temparr,ordcen+2])#+msarc[temparr,ordcen+1]+msarc[temparr,ordcen-1])/3.0
    else:
        w = np.where(op1>=msarc.shape[0])
        op1[w] -= 1
        w = np.where(op2==msarc.shape[0])
        op2[w] -= 1
        w = np.where(op2==msarc.shape[0]+1)
        op2[w] -= 2
        arccen = (msarc[ordcen,temparr]+msarc[op1,temparr]+msarc[op2,temparr]+msarc[om1,temparr]+msarc[om2,temparr])/5.0
    del temparr
#		arccel = (msarc[ordcen-2,temparr])#+msarc[ordcen+1,temparr]+msarc[ordcen-1,temparr])/3.0
#		arccer = (msarc[ordcen+2,temparr])#+msarc[ordcen+1,temparr]+msarc[ordcen-1,temparr])/3.0
#	for i in xrange(arccen.shape[1]):
#		plt.clf()
#		plt.plot(pixcen,arccen[:,i],'g-')
#		plt.plot(pixcen,arccer[:,i],'r-')
#		plt.plot(pixcen,arccel[:,i],'b-')
#		plt.show()
    msgs.info("Generating a mask of arc line saturation streaks")
    satmask = arcyarc.saturation_mask(msarc, slf._spect['det']['saturation']*slf._spect['det']['nonlinear'])
    ordwid = 0.5*np.abs(slf._lordloc-slf._rordloc)
    satsnd = arcyarc.order_saturation(satmask,ordcen,(ordwid+0.5).astype(np.int),slf._dispaxis)
#	arutils.ds9plot((1.0-satmask)*msarc)
#	plt.plot(pixcen,arccen[:,10],'k-',drawstyle='steps')
#	plt.show()
    # Detect the location of the arc lines
    msgs.info("Detecting the strongest, nonsaturated arc lines in each order")
    #####
    # Old algorithm for arc line detection
#	arcdet = arcyarc.detections_allorders(arccen, satsnd)
    #####
    # New algorithm for arc line detection
    pixels=[]
    totnum = 0
    siglev = 2.0*slf._argflag['arc']['calibrate']['detection']
    bpfit = 5 # order of the polynomial used to fit the background 'continuum'
    fitp = slf._argflag['arc']['calibrate']['nfitpix']
    for o in xrange(arccen.shape[1]):
        pixels.append([])
        detns = arccen[:,o]
        xrng = np.arange(float(detns.size))
        mask = np.zeros(detns.size,dtype=np.int)
        mskcnt=0
        while True:
            w = np.where(mask==0)
            xfit = xrng[w]
            yfit = detns[w]
            ct = np.polyfit(xfit,yfit,bpfit)
            yrng = np.polyval(ct,xrng)
            sigmed = 1.4826*np.median(np.abs(detns[w]-yrng[w]))
            w = np.where(detns>yrng+1.5*sigmed)
            mask[w] = 1
            if mskcnt == np.sum(mask): break # No new values have been included in the mask
            mskcnt = np.sum(mask)
# 		plt.plot(xrng,detns,'k-',drawstyle='steps')
# 		plt.plot(xrng,yrng,'r-')
# 		plt.show()
# 		plt.clf()
        w = np.where(mask==0)
        xfit = xrng[w]
        yprep = detns - yrng
        sfit = 1.4826*np.abs(detns[w]-yrng[w])
        ct = np.polyfit(xfit,sfit,bpfit)
        yerr = np.polyval(ct,xrng)
        myerr = np.median(np.sort(yerr)[:yerr.size/2])
        yerr[np.where(yerr < myerr)] = myerr
        # Find all significant detections
        tpixt, num = arcyarc.detections_sigma(yprep,yerr,np.zeros(satsnd.shape[0],dtype=np.int),siglev/2.0,siglev) # The last argument is the overall minimum significance level of an arc line detection and the second last argument is the level required by an individual pixel before the neighbourhood of this pixel is searched.
        pixt = arcyarc.remove_similar(tpixt, num)
        pixt = pixt[np.where(pixt!=-1)].astype(np.int)
        tampl, tcent, twid, ngood = arcyarc.fit_arcorder(xrng,yprep,pixt,fitp)
        w = np.where((np.isnan(twid)==False) & (twid > 0.0) & (twid < 10.0/2.35) & (tcent>0.0) & (tcent<xrng[-1]))
        pixels[o] = (tcent[w]+0.5).astype(np.int)
        if np.size(w[0])>totnum:
            totnum = np.size(w[0])
    # Convert this into an arcdet array
    arcdet = -1.0*np.ones((totnum,arccen.shape[1]))
    for o in xrange(arccen.shape[1]):
        arcdet[:pixels[o].size,o] = pixels[o]
#	y = arccen[:,10]
#	pixt = arcdet[np.where(arcdet[:,10]!=-1)[0],10].astype(np.float)
#	plt.plot(pixcen, y, 'k-', drawstyle='steps')
#	ym=(np.max(y)-np.min(y))/100.0
#	for i in xrange(len(pixt)):
#		yp = y[np.argmin(np.abs(pixt[i]-pixcen))]
#		plt.plot([pixt[i]-0.5,pixt[i]-0.5],[yp+ym/2.0,yp + ym],'b-')
#	plt.show()
    if slf._argflag['trace']['orders']['tilts'] in ['perp','zero']:
        centval=-999999.9*np.ones((arcdet.shape[0],maskorder.size))
        nm=0
        for i in xrange(maskorder.size):
            if maskorder[i] == 1: continue
            w = arcdet[np.where(arcdet[:,nm]!=-1)[0],nm]
            if np.size(w) != 0: centval[:np.size(w),i] = w
            nm += 1
    elif slf._argflag['trace']['orders']['tilts'] == 'fit1D':
        # Go along each order and fit the tilts in 1D
        tiltang=-999999.9*np.ones((arcdet.shape[0],maskorder.size))
        centval=-999999.9*np.ones((arcdet.shape[0],maskorder.size))
        msgs.work("This next step could be multiprocessed to speed up the reduction")
        nm = 0
        for i in xrange(maskorder.size): # For each order
            msgs.info("Tracing tilts -- order {0:d}/{1:d}".format(i+1,maskorder.size))
            if maskorder[i] == 1: continue
            pixt = arcdet[np.where(arcdet[:,nm]!=-1)[0],nm]
            for j in xrange(pixt.size): # For each detection in this order
                sz = int(np.floor(np.abs(slf._rordloc[pixt[j],i]-slf._lordloc[pixt[j],i])/2.0))-1
                if slf._dispaxis == 0:
                    xtfit = np.arange(-sz,sz+1,1.0) # pixel along the arc line
                    ytfit = np.zeros(2*sz+1) # Fitted centroid
                    etfit = np.zeros(2*sz+1) # Fitted centroid error
                    mtfit = np.zeros(2*sz+1) # Mask of bad fits
                    # Fit up
                    pcen = pixt[j]
                    if (pcen < 3) or (pcen > msarc.shape[0]-4): continue
                    offchip = False
                    for k in xrange(0,sz+1):
                        if (pcen < 3) or (pcen > msarc.shape[0]-4):
                            offchip == True
                            break
                        if ordcen[pcen,nm]+k >= msarc.shape[1]:
                            mtfit[k+sz] = 1.0
                            offchip = True
                            break
                        xfit = np.arange(pcen-3, pcen+3+1, 1.0)  # 2x4 + 1 = 9 pixels total along the spectral dimension
                        yfit = msarc[pcen-3:pcen+3+1,ordcen[pcen,nm]+k]
                        if np.size(yfit) == 0:
                            mtfit[k+sz] = 1.0
                            offchip = True
                            break
                        #params, perror, fail = arfitbase.fit_gauss(xfit,yfit)
                        params, fail = arutils.gauss_fit(xfit,yfit,pcen)
                        ytfit[k+sz] = params[1]
                        etfit[k+sz] = 0.02
                        if fail: mtfit[k+sz] = 1.0
                        else: pcen = int(0.5+params[1])
                    if offchip: continue
                    # Fit down
                    pcen = int(0.5+ytfit[sz]) # Start with the best-fitting centroid at arccen
                    for k in xrange(1,sz+1):
                        if (pcen < 3) or (pcen > msarc.shape[0]-4):
                            offchip == True
                            break
                        if ordcen[pcen,nm]-k < 0:
                            mtfit[sz-k] = 1.0
                            offchip = True
                            break
                        xfit = np.arange(pcen-3, pcen+3+1, 1.0)
                        yfit = msarc[pcen-3:pcen+3+1,ordcen[pcen,nm]-k]
                        if np.size(yfit) == 0:
                            mtfit[sz-k] = 1.0
                            offchip = True
                            break
                        #params, perror, fail = arfitbase.fit_gauss(xfit,yfit)
                        params, fail = arutils.gauss_fit(xfit,yfit,pcen)
                        ytfit[sz-k] = params[1]
                        etfit[sz-k] = 0.02
                        if fail: mtfit[sz-k] = 1.0
                        else: pcen = int(0.5+params[1])
                    if offchip: continue
                else:
                    xtfit = np.arange(-sz,sz+1,1.0) # pixel along the arc line
                    ytfit = np.zeros(2*sz+1) # Fitted centroid
                    etfit = np.zeros(2*sz+1) # Fitted centroid error
                    mtfit = np.zeros(2*sz+1) # Mask of bad fits
                    # Fit up
                    pcen = pixt[j]
                    if (pcen < 3) or (pcen > msarc.shape[1]-4): continue
                    offchip = False
                    for k in xrange(0,sz+1):
                        if (pcen < 3) or (pcen > msarc.shape[0]-4):
                            offchip == True
                            break
                        if ordcen[pcen,nm]+k >= msarc.shape[0]:
                            mtfit[k+sz] = 1.0
                            offchip = True
                            break
                        xfit = np.arange(pcen-3, pcen+3+1, 1.0)  # 2x3 + 1 = 7 pixels total along the spectral dimension
                        yfit = msarc[ordcen[pcen,nm]+k,pcen-3:pcen+3+1]
                        if np.size(yfit) == 0:
                            mtfit[k+sz] = 1.0
                            offchip = True
                            break
                        #params, perror, fail = arfitbase.fit_gauss(xfit,yfit)
                        params, fail = arutils.gauss_fit(xfit,yfit,pcen)
                        ytfit[k+sz] = params[1]
                        etfit[k+sz] = 0.02
                        if fail: mtfit[k+sz] = 1.0
                        else: pcen = int(0.5+params[1])
                    if offchip: continue
                    # Fit down
                    pcen = int(0.5+ytfit[sz]) # Start with the best-fitting centroid at arccen
                    for k in xrange(1,sz+1):
                        if (pcen < 3) or (pcen > msarc.shape[0]-4):
                            offchip == True
                            break
                        if ordcen[pcen,nm]-k < 0:
                            mtfit[sz-k] = 1.0
                            offchip = True
                            break
                        xfit = np.arange(pcen-3, pcen+3+1, 1.0)
                        yfit = msarc[ordcen[pcen,nm]-k,pcen-3:pcen+3+1]
                        if np.size(yfit) == 0:
                            mtfit[sz-k] = 1.0
                            offchip = True
                            break
                        #params, perror, fail = arfitbase.fit_gauss(xfit,yfit)
                        params, fail = arutils.gauss_fit(xfit,yfit,pcen)
                        ytfit[sz-k] = params[1]
                        etfit[sz-k] = 0.02
                        if fail: mtfit[sz-k] = 1.0
                        else: pcen = int(0.5+params[1])
                    if offchip: continue
                wmask = np.where(mtfit==0.0)
#				try:
#					tcoeff = np.polynomial.polynomial.polyfit(xtfit[wmask],ytfit[wmask],1,w=1.0/mt)
#				except:
#					tcoeff = np.polynomial.polynomial.polyfit(xtfit[wmask],ytfit[wmask],1)
                null, tcoeff = arutils.robust_polyfit(xtfit[wmask], ytfit[wmask], slf._argflag['trace']['orders']['tiltdisporder'], sigma=2.0)
                #tcoeff = np.polynomial.polynomial.polyfit(xtfit[wmask],ytfit[wmask],1)
                # Save the tilt angle
                tiltang[j,i] = tcoeff[1] # tan(tilt angle)
                centval[j,i] = tcoeff[0] # centroid of arc line
            nm += 1
        msgs.info("Fitting tilt angles")
        tcoeff = np.ones((slf._argflag['trace']['orders']['tiltdisporder']+1,tiltang.shape[1]))
        maskord = np.where(maskorder==1)[0]
        extrap_ord = np.zeros(maskorder.size)
        for o in xrange(maskorder.size):
            if o in maskord:
                extrap_ord[o] = 1
                continue
            w = np.where(tiltang[:,o]!=-999999.9)
            if np.size(w[0]) <= slf._argflag['trace']['orders']['tiltdisporder']+2:
                extrap_ord[o] = 1.0
                maskord = np.append(maskord,o)
            else:
                null, tempc = arutils.robust_polyfit(centval[:,o][w],tiltang[:,o][w], slf._argflag['trace']['orders']['tiltdisporder'], function=slf._argflag['trace']['orders']['function'],sigma=2.0,
                                                     minv=0.0, maxv=msarc.shape[slf._dispaxis]-1)
                tcoeff[:,o] = tempc
#				tcoeff[:,o] = arutils.func_fit(centval[:,o][w],tiltang[:,o][w],slf._argflag['trace']['orders']['function'],slf._argflag['trace']['orders']['tiltdisporder'],min=0.0,max=msarc.shape[slf._dispaxis]-1)
#				plt.clf()
#				plt.plot(centval[:,o][w],tiltang[:,o][w],'bx')
#				xmod = np.linspace(np.min(centval[:,o][w]),np.max(centval[:,o][w]),1000)
#				ymod = arutils.func_val(tcoeff[:,o],xmod,slf._argflag['trace']['orders']['function'],min=0.0,max=msarc.shape[slf._dispaxis]-1)
#				plt.plot(xmod,ymod,'r-')
#		plt.show()
        maskord.sort()
        xv = np.arange(msarc.shape[slf._dispaxis])
        tiltval = arutils.func_val(tcoeff,xv,slf._argflag['trace']['orders']['function'], minv=0.0,
                                   maxv=msarc.shape[slf._dispaxis]-1).T
        msgs.work("May need to do a check here to make sure ofit is reasonable")
        ofit = slf._argflag['trace']['orders']['pcatilt']
        lnpc = len(ofit)-1
        if np.sum(1.0-extrap_ord) > ofit[0]+1: # Only do a PCA if there are enough good orders
            # Perform a PCA on the tilts
            msgs.info("Performing a PCA on the order edges")
            ordsnd = np.arange(tiltang.shape[1])+1.0
            xcen = xv[:,np.newaxis].repeat(tiltang.shape[1],axis=1)
            fitted, outpar = arpca.basis(xcen,tiltval,tcoeff,lnpc,ofit,x0in=ordsnd,mask=maskord,skipx0=True,function=slf._argflag['trace']['orders']['function'])
            # If the PCA worked OK, do the following
            msgs.work("Should something be done here inbetween the two basis calls?")
            fitted, outpar = arpca.basis(xcen,tiltval,tcoeff,lnpc,ofit,x0in=ordsnd,mask=maskord,skipx0=False,function=slf._argflag['trace']['orders']['function'])
            arpca.pc_plot(outpar, ofit, plotsdir=slf._argflag['run']['plotsdir'], pcatype="tilts", prefix=prefix)
            # Extrapolate the remaining orders requested
            orders = 1.0+np.arange(maskorder.size)
            extrap_tilt, outpar = arpca.extrapolate(outpar, orders, msgs, function=slf._argflag['trace']['orders']['function'])
            tilts = extrap_tilt
            arpca.pc_plot_arctilt(tiltang, centval, tilts, plotsdir=slf._argflag['run']['plotsdir'], pcatype="tilts", prefix=prefix)
        else:
            msgs.warn("Could not perform a PCA when tracing the order tilts"+msgs.newline()+"Not enough well-traced orders")
            msgs.info("Attempting to fit tilts by assuming the tilt is order-independent")
            xtiltfit = np.array([])
            ytiltfit = np.array([])
            for o in xrange(tiltang.shape[1]):
                w = np.where(tiltang[:,o]!=-999999.9)
                if np.size(w[0]) != 0:
                    xtiltfit = np.append(xtiltfit,centval[:,o][w])
                    ytiltfit = np.append(ytiltfit,tiltang[:,o][w])
            if np.size(xtiltfit) > slf._argflag['trace']['orders']['tiltdisporder']+2:
                tcoeff = arutils.func_fit(xtiltfit,ytiltfit,slf._argflag['trace']['orders']['function'],slf._argflag['trace']['orders']['tiltdisporder'],
                                          minv=0.0, maxv=msarc.shape[slf._dispaxis]-1)
                tiltval = arutils.func_val(tcoeff,xv,slf._argflag['trace']['orders']['function'], minv=0.0,
                                           maxv=msarc.shape[slf._dispaxis]-1)
                tilts = tiltval[:,np.newaxis].repeat(tiltang.shape[1],axis=1)
            else:
                msgs.warn("There are still not enough detections to obtain a reliable tilt trace")
                msgs.info("Assuming there is no tilt")
                tilts = np.zeros_like(slf._lordloc)
    elif slf._argflag['trace']['orders']['tilts'] == 'fit2D':
        # Go along each order and fit the tilts in 2D
        tiltang=-999999.9*np.ones((arcdet.shape[0],maskorder.size))
        centval=-999999.9*np.ones((arcdet.shape[0],maskorder.size))
        msgs.work("This next step could be multiprocessed to speed up the reduction")

        for i in xrange(arccen.shape[1]):
            pixt = arcdet[np.where(arcdet[:,i]!=-1)[0],i]
            for j in xrange(pixt.size):
#				plt.plot(pixcen, arccen[:,i], 'k-', drawstyle='steps')
#				plt.plot([pixt[j],pixt[j]],[0.0,70000.0],'r-')
#				plt.show()
#				plt.clf()
                # Extract a small region
                sz = int(np.floor(np.abs(slf._rordloc[pixt[j],i]-slf._lordloc[pixt[j],i])/2.0))-1
                if slf._dispaxis == 0:
                    minx, maxx = pixt[j]-4, pixt[j]+4+1
                    miny, maxy = ordcen[pixt[j],i]-sz, ordcen[pixt[j],i]+sz+1
                    # Only use arc lines that are entirely on the chip
                    if (minx < 0) or (maxx > msarc.shape[0]) or (miny < 0) or (maxy > msarc.shape[1]): continue
# 					if minx < 0: minx = 0
# 					elif maxx > msarc.shape[0]: maxx = msarc.shape[0]
# 					if miny < 0: miny = 0
# 					elif maxy > msarc.shape[1]: maxy = msarc.shape[1]
                    sqrdata = msarc[minx:maxx,miny:maxy]
                    # Fit the 2D square region
                    pos = [miny-ordcen[pixt[j],i],minx-pixt[j],maxy-ordcen[pixt[j],i],maxx-pixt[j]]
#					pos = [minx-pixt[j],miny-ordcen[pixt[j],i],maxx-pixt[j],maxy-ordcen[pixt[j],i]]
#					angle, error, fail = arfitbase.fit_tilt(np.rot90(sqrdata), pos, -derv[pixt[j],i])
                    angle, error, fail = arfitbase.fit_tilt(np.rot90(sqrdata), pos, 0.0)
                    if not fail: angle *= -1.0
                else:
                    minx, maxx = ordcen[pixt[j],i]-sz, ordcen[pixt[j],i]+sz+1
                    miny, maxy = pixt[j]-4, pixt[j]+4+1
                    if (minx < 0) or (maxx > msarc.shape[0]) or (miny < 0) or (maxy > msarc.shape[1]): continue
# 					if minx < 0: minx = 0
# 					elif maxx > msarc.shape[0]: maxx = msarc.shape[0]
# 					if miny < 0: miny = 0
# 					elif maxy > msarc.shape[1]: maxy = msarc.shape[1]
                    sqrdata = msarc[minx:maxx,miny:maxy]
                    # Fit the 2D square region
                    pos = [minx-ordcen[pixt[j],i],miny-pixt[j],maxx-ordcen[pixt[j],i],maxy-pixt[j]]
#					angle, error, fail = arfitbase.fit_tilt(sqrdata, pos, derv[pixt[j],i])
                    angle, error, fail = arfitbase.fit_tilt(sqrdata, pos, 0.0)
                # Save the tilt angle
                if not fail:
                    tiltang[j,i] = angle
                    centval[j,i] = float(pixt[j])
            w = np.where(tiltang[:,i]!=-999999.9)
            plt.plot(arcdet[:,i][w],np.arctan(tiltang[:,i][w])*180.0/np.pi,'bx')
            plt.show()
            plt.clf()
        # Perform a PCA on the tilts
        tiltang[w] = derv[w]
        msgs.info("Fitting tilt angles")
        tcoeff = np.ones((slf._argflag['trace']['orders']['tiltdisporder']+1,tiltang.shape[1]))
        ogd = np.ones(tiltang.shape[1])
        for o in xrange(tiltang.shape[1]):
            w = np.where(tiltang[:,o]!=-999999.9)
            if np.size(w[0]) <= slf._argflag['trace']['orders']['tiltdisporder']+2:
                ogd[o] = 0.0
            tcoeff[:,o] = arutils.func_fit(arcdet[:,o][w],tiltang[:,o][w],slf._argflag['trace']['orders']['function'],slf._argflag['trace']['orders']['tiltdisporder'],
                                           minv=0.0, maxv=msarc.shape[slf._dispaxis]-1)
        gd = np.where(ogd==1.0)[0]
        xv = np.arange(msarc.shape[slf._dispaxis])
        tiltval = arutils.func_val(tcoeff[:,gd],xv,slf._argflag['trace']['orders']['function'], minv=0.0,
                                   maxv=msarc.shape[slf._dispaxis]-1).T
        # Perform a PCA on the tilts
        msgs.info("Performing a PCA on the tilt angles")
        ofit = slf._argflag['trace']['orders']['pcatilt']
        lnpc = len(ofit)-1
        msgs.work("May need to do a check here to make sure tilt ofit is reasonable")
        coeffs = arutils.func_fit(xv,tiltval,slf._argflag['trace']['orders']['function'],slf._argflag['trace']['orders']['tiltdisporder'],
                                  minv=0.0, maxv=msarc.shape[slf._dispaxis])
        xcen = xv[:,np.newaxis].repeat(gd.size,axis=1)
        fitted, outpar = arpca.basis(xcen,tiltval,coeffs,lnpc,ofit,x0in=gd+1.0,skipx0=True,function=slf._argflag['trace']['orders']['function'])
        # If the PCA worked OK, do the following
        msgs.work("Should something be done here inbetween the two basis calls?")
        fitted, outpar = arpca.basis(xcen,tiltval,coeffs,lnpc,ofit,x0in=gd+1.0,skipx0=False,function=slf._argflag['trace']['orders']['function'])
        arpca.pc_plot(outpar, ofit, plotsdir=slf._argflag['run']['plotsdir'], pcatype="tilts", prefix=prefix)
        # Extrapolate the remaining orders requested
        orders = 1.0+np.arange(arcdet.shape[1])
        extrap_tilt, outpar = arpca.extrapolate(outpar, orders, function=slf._argflag['trace']['orders']['function'])
        tilts = extrap_tilt

    elif slf._argflag['trace']['orders']['tilts'] == 'trace':
        osiz = 0.5*(slf._rordloc-slf._lordloc)
        ordsiz = np.round(np.abs(0.5*(slf._rordloc-slf._lordloc))).astype(np.int)
        # Try to find a trace at every arc line
        msgs.info("Tracing tilts")
        w = np.where(maskorder==0)[0]
        ttiltang, tcentval = arcytrace.trace_tilts(msarc,ordcen,ordsiz[:,w],arcdet,slf._dispaxis,1+2*np.max(ordsiz))
        wB = np.where(ttiltang!=-999999.9)
        centval=-999999.9*np.ones((tcentval.shape[0],maskorder.size))
        tiltang=-999999.9*np.ones((ttiltang.shape[0],maskorder.size))
        nm=0
        for i in xrange(maskorder.size):
            if maskorder[i] == 1: continue
            tx, tya, tyb = np.arange(tcentval.shape[0]), np.array([nm]), np.array([i])
            xya = np.ix_(tx,tya)
            xyb = np.ix_(tx,tyb)
            centval[xyb] = tcentval[xya]
            tiltang[xyb] = ttiltang[xya]
            nm += 1
        # Convert this to tilt angles and fit the tilts along the orders
        #msgs.info("Plotting tilts")
        #zmin, zmax = arplot.zscale(msarc)
        #implot = plt.imshow(msarc, extent=(0, msarc.shape[1], 0, msarc.shape[0]), origin='lower', interpolation='none', aspect='auto')
        #implot.set_cmap("gray")
        #implot.set_clim(zmin,zmax)
        #for o in xrange(derv.shape[1]):
        #	for l in xrange(derv.shape[0]):
        #		if derv[l,o] == -999999.9: break
        #		yplt = np.arange(-5,6)+ocen[arcdet[l,o],o]
        #		xplt = arcdet[l,o] + derv[l,o]*(yplt-ocen[arcdet[l,o],o])
        #		plt.plot(xplt,yplt,'r-')
        #plt.show()
        #plt.clf()
        msgs.info("Calculating tilt angles")
        #tiltang = -999999.9*np.ones_like(derv)
        #w = np.where(derv!=-999999.9)
#		tiltang[w] = np.arctan(derv[w])*180.0/np.pi
        #tiltang[w] = derv[w]
        msgs.info("Fitting tilt angles")
        tcoeff = np.zeros((slf._argflag['trace']['orders']['tiltdisporder']+1,maskorder.size))
        maskord = np.array([],dtype=np.int)
        extrap_ord = np.zeros(maskorder.size)
#		o = 0
        for ow in xrange(maskorder.size):
            if maskorder[ow] == 1:
                maskord = np.append(maskord,ow)
                extrap_ord[ow] = 1.0
                continue
            w = np.where(tiltang[:,ow]!=-999999.9)
            if np.size(w[0]) <= slf._argflag['trace']['orders']['tiltdisporder']+2:
                extrap_ord[ow] = 1.0
                maskord = np.append(maskord,ow)
            else:
                tcoeff[:,ow] = arutils.func_fit(centval[:,ow][w],tiltang[:,ow][w],slf._argflag['trace']['orders']['function'],slf._argflag['trace']['orders']['tiltdisporder'],
                                                minv=0.0, maxv=msarc.shape[slf._dispaxis]-1)
#				o += 1
        xv = np.arange(msarc.shape[slf._dispaxis])
        tiltval = arutils.func_val(tcoeff,xv,slf._argflag['trace']['orders']['function'], minv=0.0,
                                   maxv=msarc.shape[slf._dispaxis]-1).T
        plt.clf()
        for ow in xrange(maskorder.size):
            if maskorder[ow] == 1:
                continue
            w = np.where(tiltang[:,ow]!=-999999.9)
            if np.size(w[0]) <= slf._argflag['trace']['orders']['tiltdisporder']+2:
                continue
            plt.plot(centval[:,ow][w],tiltang[:,ow][w],'bx')
            plt.plot(xv,tiltval[:,ow],'r-')
        plt.show()
        msgs.work("May need to do a check here to make sure ofit is reasonable")
        maskord.sort()
        ofit = slf._argflag['trace']['orders']['pcatilt']
        lnpc = len(ofit)-1
        if np.sum(1.0-extrap_ord) > ofit[0]+1: # Only do a PCA if there are enough good orders
            # Perform a PCA on the tilts
            msgs.info("Performing a PCA on the order tilts")
            ordsnd = np.arange(maskorder.size)+1.0
            xcen = xv[:,np.newaxis].repeat(maskorder.size,axis=1)
            fitted, outpar = arpca.basis(xcen,tiltval,tcoeff,lnpc,ofit,x0in=ordsnd,mask=maskord,skipx0=True,function=slf._argflag['trace']['orders']['function'])
            # If the PCA worked OK, do the following
            msgs.work("Should something be done here inbetween the two basis calls?")
            fitted, outpar = arpca.basis(xcen,tiltval,tcoeff,lnpc,ofit,x0in=ordsnd,mask=maskord,skipx0=False,function=slf._argflag['trace']['orders']['function'])
            arpca.pc_plot(outpar, ofit, plotsdir=slf._argflag['run']['plotsdir'], pcatype="tilts", prefix=prefix)
            # Extrapolate the remaining orders requested
            orders = 1.0+np.arange(maskorder.size)
            extrap_tilt, outpar = arpca.extrapolate(outpar, orders, msgs, function=slf._argflag['trace']['orders']['function'])
            tilts = extrap_tilt
        else:
            msgs.warn("Could not perform a PCA when tracing the order tilts"+msgs.newline()+"Not enough well-traced orders")
            msgs.info("Attempting to fit tilts by assuming the tilt is order-independent")
            xtiltfit = np.array([])
            ytiltfit = np.array([])
            for o in xrange(tiltang.shape[1]):
                w = np.where(tiltang[:,o]!=-999999.9)
                if np.size(w[0]) != 0:
                    xtiltfit = np.append(xtiltfit,centval[:,o][w])
                    ytiltfit = np.append(ytiltfit,tiltang[:,o][w])
            if np.size(xtiltfit) > slf._argflag['trace']['orders']['tiltdisporder']+2:
                tcoeff = arutils.func_fit(xtiltfit,ytiltfit,slf._argflag['trace']['orders']['function'],slf._argflag['trace']['orders']['tiltdisporder'],
                                          minv=0.0, maxv=msarc.shape[slf._dispaxis]-1)
                tiltval = arutils.func_val(tcoeff,xv,slf._argflag['trace']['orders']['function'], minv=0.0,
                                           maxv=msarc.shape[slf._dispaxis]-1)
                tilts = tiltval[:,np.newaxis].repeat(tiltang.shape[1],axis=1)
            else:
                msgs.warn("There are still not enough detections to obtain a reliable tilt trace")
                msgs.info("Assuming there is no tilt")
                tilts = np.zeros_like(slf._lordloc)
        """
        msgs.info("Fitting tilt angles")
        tcoeff = np.ones((slf._argflag['trace']['orders']['tiltdisporder']+1,tiltang.shape[1]))
        ogd = np.ones(tiltang.shape[1])
        for o in xrange(tiltang.shape[1]):
            w = np.where(tiltang[:,o]!=-999999.9)
            if np.size(w[0]) <= slf._argflag['trace']['orders']['tiltdisporder']+2:
                ogd[o] = 0.0
                continue
            tcoeff[:,o] = arutils.func_fit(arcdet[:,o][w],tiltang[:,o][w],slf._argflag['trace']['orders']['function'],slf._argflag['trace']['orders']['tiltdisporder'],min=0.0,max=msarc.shape[slf._dispaxis]-1)
        gd = np.where(ogd==1.0)[0]
        xv = np.arange(msarc.shape[slf._dispaxis])
        tiltval = arutils.func_val(tcoeff[:,gd],xv,slf._argflag['trace']['orders']['function'],min=0.0,max=msarc.shape[slf._dispaxis]-1).T
        # Perform a PCA on the tilts
        msgs.info("Performing a PCA on the tilt angles")
        ofit = slf._argflag['trace']['orders']['pcatilt']
        lnpc = len(ofit)-1
        msgs.bug("May need to do a check here to make sure tilt ofit is reasonable")
        coeffs = arutils.func_fit(xv,tiltval,slf._argflag['trace']['orders']['function'],slf._argflag['trace']['orders']['tiltdisporder'],min=0.0,max=msarc.shape[slf._dispaxis])
        xcen = xv[:,np.newaxis].repeat(gd.size,axis=1)
        fitted, outpar = arpca.basis(xcen,tiltval,coeffs,lnpc,ofit,x0in=gd+1.0,skipx0=True,function=slf._argflag['trace']['orders']['function'])
        # If the PCA worked OK, do the following
        msgs.bug("Should something be done here inbetween the two basis calls?")
        fitted, outpar = arpca.basis(xcen,tiltval,coeffs,lnpc,ofit,x0in=gd+1.0,skipx0=False,function=slf._argflag['trace']['orders']['function'])
        arpca.pc_plot(outpar, ofit, plotsdir=slf._argflag['run']['plotsdir'], pcatype="tilts")
        # Extrapolate the remaining orders requested
        orders = 1.0+np.arange(arcdet.shape[1])
        extrap_tilt, outpar = arpca.extrapolate(outpar,orders,function=slf._argflag['trace']['orders']['function'])
        tilts = extrap_tilt
        """
    else:
        msgs.warn("I don't know how to deal with '{0:s}' tilts".format(slf._argflag['trace']['orders']['tilts']))
        msgs.info("Assuming there is no tilt")
        centval=-999999.9*np.ones((arcdet.shape[0],maskorder.size))
        nm=0
        for i in xrange(maskorder.size):
            if maskorder[i] == 1: continue
            w = arcdet[np.where(arcdet[:,nm]!=-1)[0],nm]
            if np.size(w) != 0: centval[:np.size(w),i] = w
            nm += 1
        tilts = np.zeros_like(slf._lordloc)
    # Write out ds9 regions file for slit tilts.
    msgs.info("Writing QC files")
    if tltprefix != "":
        tracereg = open("{0:s}/{1:s}_trace_tilts.reg".format(slf._argflag['run']['plotsdir'],tltprefix),'w')
    else:
        tracereg = open("{0:s}/trace_tilts.reg".format(slf._argflag['run']['plotsdir']),'w')
    tracereg.write("# Region file format: DS9 version 4.1\n")
    tracereg.write('global color=red dashlist=8 3 width=3 font="helvetica 10 normal roman" select=1 highlite=1 dash=0 fixed=0 edit=1 move=1 delete=1 include=1 source=1\n')
    tracereg.write("image\n")
    # Correct the real pixel locations to image pixel locations
    cv_corr = (centval+0.5).astype(np.int)
    nm = 0
    for i in xrange(tilts.shape[1]):
        if maskorder[i] == 1: continue
        for j in xrange(centval.shape[0]):
            if centval[j,i] == -999999.9: break
            incpt = cv_corr[j,i] - tilts[cv_corr[j,i],i]*ordcen[cv_corr[j,i],nm]
            xmin = ordcen[cv_corr[j,i],nm] - ordwid[cv_corr[j,i],i]
            xmax = ordcen[cv_corr[j,i],nm] + ordwid[cv_corr[j,i],i]
            ymin = incpt + xmin*tilts[cv_corr[j,i],i]
            ymax = incpt + xmax*tilts[cv_corr[j,i],i]
            if slf._dispaxis == 0:
                tracereg.write('line({0:.2f},{1:.2f},{2:.2f},{3:.2f}) # line=0 0\n'.format(xmin+1,ymin+1,xmax+1,ymax+1))
            else:
                tracereg.write('line({0:.2f},{1:.2f},{2:.2f},{3:.2f}) # line=0 0\n'.format(ymin+1,xmin+1,ymax+1,xmax+1))
        nm += 1
    tracereg.close()
    # Plot the tilts in real time if the user requests
    if slf._argflag['run']['qcontrol']:
        import ds9
        # Set up a ds9 instance
        d = ds9.ds9()
        # Load the image
        d.set_np2arr(msarc)
        # Zoom to fit
        d.set('zoom to fit')
        # Change the colormap and scaling
        d.set('cmap gray')
        d.set('scale log')
        # Plot the regions
        if tltprefix != "":
            d.set('regions load ' + '"' + '{0:s}/{1:s}_trace_tilts.reg'.format(slf._argflag['run']['plotsdir'], tltprefix) + '"')
            if trcprefix != "":
                tfil = '{0:s}/{1:s}_trace_orders.reg'.format(slf._argflag['run']['plotsdir'], trcprefix)
                if os.path.exists(tfil):
                    d.set('regions load ' + '"' + tfil + '"')
                else:
                    msgs.warn("Couldn't open order locations DS9 region file:"+msgs.newline()+tfil)
            else:
                tfil = '{0:s}/trace_orders.reg'.format(slf._argflag['run']['plotsdir'])
                if os.path.exists(tfil):
                    d.set('regions load ' + '"' + tfil + '"')
                else:
                    msgs.warn("Couldn't open order locations DS9 region file:"+msgs.newline()+tfil)
        else:
            d.set('regions load ' + '"' + '{0:s}/trace_tilts.reg'.format(slf._argflag['run']['plotsdir']) + '"')
            if trcprefix != "":
                tfil = '{0:s}/{1:s}_trace_orders.reg'.format(slf._argflag['run']['plotsdir'], trcprefix)
                if os.path.exists(tfil):
                    d.set('regions load ' + '"' + tfil + '"')
                else:
                    msgs.warn("Couldn't open order locations DS9 region file:"+msgs.newline()+tfil)
            else:
                tfil = '{0:s}/trace_orders.reg'.format(slf._argflag['run']['plotsdir'])
                if os.path.exists(tfil):
                    d.set('regions load ' + '"' + tfil + '"')
                else:
                    msgs.warn("Couldn't open order locations DS9 region file:"+msgs.newline()+tfil)
        # Save the image
        if slf._argflag['run']['stopcheck']:
            null=raw_input(msgs.input()+"Press enter to continue...")
        else:
            msgs.info("DS9 window was updated")
    return tilts, satsnd


def gen_pixloc(slf, frame, det, gen=True):
    """
    Generate an array of physical pixel coordinates

    Parameters
    ----------
    slf : class
      Science Exposure class
    frame : ndarray
      uniformly illuminated and normalized flat field frame
    det : int
      Index of the detector

    Returns
    -------
    locations : ndarray
      A 3D array containing the x center, y center, x width and y width of each pixel.
      The returned array has a shape:   frame.shape + (4,)
    """
    msgs.info("Deriving physical pixel locations on the detector")
    locations = np.zeros((frame.shape[0],frame.shape[1],4))
    if gen:
        msgs.info("Pixel gap in the dispersion direction = {0:4.3f}".format(slf._spect['det'][det-1]['xgap']))
        msgs.info("Pixel size in the dispersion direction = {0:4.3f}".format(1.0))
        xs = np.arange(frame.shape[slf._dispaxis]*1.0)*slf._spect['det'][det-1]['xgap']
        xt = 0.5 + np.arange(frame.shape[slf._dispaxis]*1.0) + xs
        msgs.info("Pixel gap in the spatial direction = {0:4.3f}".format(slf._spect['det'][det-1]['ygap']))
        msgs.info("Pixel size in the spatial direction = {0:4.3f}".format(slf._spect['det'][det-1]['ysize']))
        ys = np.arange(frame.shape[1-slf._dispaxis])*slf._spect['det'][det-1]['ygap']*slf._spect['det'][det-1]['ysize']
        yt = slf._spect['det'][det-1]['ysize']*(0.5 + np.arange(frame.shape[1-slf._dispaxis]*1.0)) + ys
        xloc, yloc = np.meshgrid(xt, yt)
#		xwid, ywid = np.meshgrid(xs,ys)
        msgs.info("Saving pixel locations")
        if slf._dispaxis == 0:
            locations[:,:,0] = xloc.T
            locations[:,:,1] = yloc.T
            locations[:,:,2] = 1.0
            locations[:,:,3] = slf._spect['det'][det-1]['ysize']
        else:
            locations[:,:,0] = xloc
            locations[:,:,1] = yloc
            locations[:,:,2] = 1.0
            locations[:,:,3] = slf._spect['det'][det-1]['ysize']
    else:
        msgs.error("Have not yet included an algorithm to automatically generate pixel locations")
    return locations


def phys_to_pix(array, pixlocn, axis):
    """
    Generate an array of physical pixel coordinates

    Parameters
    ----------
    array : ndarray
      An array of physical pixel locations
    pixlocn : ndarray
      A 3D array containing the x center, y center, x width and y width of each pixel.
    axis : int
      The axis that the input array probes

    Returns
    -------
    pixarr : ndarray
      The pixel locations of the input array (as seen on a computer screen)
    """

    if axis == 0:
        diff = pixlocn[:,0,0]
    else:
        diff = pixlocn[0,:,1]
    # if axis == dispaxis:
    #     if axis == 0:
    #         diff = pixlocn[:,0,0]
    #     else:
    #         diff = pixlocn[0,:,0]
    # else:
    #     if axis == 0:
    #         diff = pixlocn[:,0,1]
    #     else:
    #         diff = pixlocn[0,:,1]
    if len(np.shape(array)) == 1:
        pixarr = arcytrace.phys_to_pix(np.array([array]).T, diff).flatten()
    else:
        pixarr = arcytrace.phys_to_pix(array, diff)
    return pixarr<|MERGE_RESOLUTION|>--- conflicted
+++ resolved
@@ -21,6 +21,7 @@
     from xastropy.xutils import xdebug as debugger
 except:
     import pdb as debugger
+
 
 def dispdir(msframe, dispwin=None, mode=0):
     """
@@ -1078,7 +1079,6 @@
             dtilt[1,j] = wmask.size        # Record how well the spectral trace has been determined for this line
             zwght = ytfit[wmask]
             if np.max(np.abs(zwght[1:]-zwght[:-1])) != 0.0:
-<<<<<<< HEAD
                 wtilt[xint:xint+2*sz+1, j] = 1.0/np.max(np.abs(zwght[1:]-zwght[:-1]))
 
             # Extrapolate off the chip
@@ -1131,91 +1131,6 @@
             coeff = arutils.polyfit2d_general(xtilt[wgd], ytilt[wgd], mtilt[wgd], fitxy)
             polytilts = arutils.polyval2d_general(coeff, np.linspace(0.0, 1.0, msarc.shape[1]),
                                                   np.linspace(0.0, 1.0, msarc.shape[0]))
-=======
-                wtilt[:wmask.size,j] = 1.0/np.max(np.abs(zwght[1:]-zwght[:-1]))
-        # --\
-        tcoeff = np.ones((slf._argflag['trace']['orders']['tiltorder']+1, msarc.shape[1]))
-        # --/
-        if True:
-            weights /= np.max(weights)
-            # Fit the tilts
-            # --\
-            # maskcols = np.zeros(msarc.shape[1])
-            # for i in xrange(msarc.shape[1]):
-            #     w = np.where(np.abs(xtilt-i) < 0.5)
-            #     if w[0].size < 2*slf._argflag['trace']['orders']['tiltorder']:
-            #         maskcols[i] = 1     # mcoeff[0] is the centroid of the arc line
-            #         continue
-            #     wmsk, mcoeff = arutils.robust_polyfit(ytilt[w]/(msarc.shape[0]-1.0), ztilt[w] - ytilt[w],
-            #                                           slf._argflag['trace']['orders']['tiltorder'], msgs,
-            #                                           function=slf._argflag['trace']['orders']['function'],
-            #                                           weights=None, sigma=2.0, minv=0.0, maxv=1.0)
-            #     if i >100 and i<105:
-            #         plt.clf()
-            #         plt.plot(ytilt[w], ztilt[w] - ytilt[w], 'bx')
-            #         plt.show()
-            #     tcoeff[:, i] = mcoeff.copy()
-            #     print i, mcoeff, np.sum(wmsk), i/(msarc.shape[1]-1.0)
-            # maskrows = maskcols.copy()
-            # --/
-            # Do a PCA on the coefficients
-            maskrw = np.where(maskrows == 1)[0]
-            maskrw.sort()
-            extrap_row = maskrows.copy()
-            ## xv = np.arange(msarc.shape[1])
-            xv = np.arange(msarc.shape[0])
-            tiltval = arutils.func_val(tcoeff, xv, slf._argflag['trace']['orders']['function'],
-                                       minv=0.0, maxv=msarc.shape[0]-1.0).T
-            msgs.work("May need to do a check here to make sure ofit is reasonable")
-            ofit = slf._argflag['trace']['orders']['pcatilt']
-            lnpc = len(ofit)-1
-            # Only do a PCA if there are enough good orders
-            if np.sum(1.0-extrap_row) > ofit[0]+1:
-                if slf._argflag['trace']['orders']['tiltorder'] == 1:
-                    pass
-                else:
-                    # Perform a PCA on the tilts
-                    msgs.info("Performing a PCA on the tilts")
-                    ordsnd = np.linspace(0.0, 1.0, msarc.shape[1])
-                    xcen = xv[:, np.newaxis].repeat(msarc.shape[1], axis=1)
-                    fitted, outpar = arpca.basis(xcen, tiltval, tcoeff, lnpc, ofit, weights=None,
-                                                 x0in=ordsnd, mask=maskrw, skipx0=True,
-                                                 function=slf._argflag['trace']['orders']['function'])
-                    # If the PCA worked OK, do the following
-                    msgs.work("Should something be done here inbetween the two basis calls?")
-                    fitted, outpar = arpca.basis(xcen, tiltval, tcoeff, lnpc, ofit, weights=None,
-                                                 x0in=ordsnd, mask=maskrw, skipx0=False,
-                                                 function=slf._argflag['trace']['orders']['function'])
-                    arpca.pc_plot(slf, outpar, ofit, pcadesc="Spectral Tilts PCA", addOne=False)
-                    # Extrapolate the remaining orders requested
-                    orders = np.linspace(0.0, 1.0, msarc.shape[1])
-                    extrap_tilt, outpar = arpca.extrapolate(outpar, orders,
-                                                            function=slf._argflag['trace']['orders']['function'])
-                    tilts = extrap_tilt
-                    #arpca.pc_plot_arctilt(tiltang, centval, tilts, plotsdir=slf._argflag['run']['plotsdir'], pcatype="tilts", prefix=prefix)
-            else:
-                msgs.warn("Could not perform a PCA when tracing the spectral tilt"+msgs.newline()+"Not enough well-traced arc lines")
-                msgs.info("Attempting to fit tilts by assuming the tilt is independent along the dispersion direction")
-                msgs.bug("This feature has not yet been included")
-                msgs.error("Contact the authors")
-                xtiltfit = np.array([])
-                ytiltfit = np.array([])
-                for o in xrange(tiltang.shape[1]):
-                    w = np.where(tiltang[:,o]!=-999999.9)
-                    if np.size(w[0]) != 0:
-                        xtiltfit = np.append(xtiltfit,centval[:,o][w])
-                        ytiltfit = np.append(ytiltfit,tiltang[:,o][w])
-                if np.size(xtiltfit) > slf._argflag['trace']['orders']['tiltdisporder']+2:
-                    tcoeff = arutils.func_fit(xtiltfit,ytiltfit,slf._argflag['trace']['orders']['function'],slf._argflag['trace']['orders']['tiltdisporder'],
-                                              minv=0.0, maxv=msarc.shape[slf._dispaxis]-1)
-                    tiltval = arutils.func_val(tcoeff,xv,slf._argflag['trace']['orders']['function'], minv=0.0,
-                                               maxv=msarc.shape[slf._dispaxis]-1)
-                    tilts = tiltval[:,np.newaxis].repeat(tiltang.shape[1],axis=1)
-                else:
-                    msgs.warn("There are still not enough detections to obtain a reliable tilt trace")
-                    msgs.info("Assuming there is no tilt")
-                    tilts = np.zeros_like(slf._lordloc)
->>>>>>> 1c965ac3
         if guesstilts is not None:
             polytilts += guesstilts
 
